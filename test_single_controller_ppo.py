--- conflicted
+++ resolved
@@ -49,7 +49,6 @@
 from compose_rl.controllers.buffer import Buffer
 from compose_rl.algorithms.online.callback_utils import preprocess_batches
 
-<<<<<<< HEAD
 # GLOBAL_TRAIN_BATCH_SIZE = 64
 # GENERATIONS_PER_PROMPT = 8  
 # NUM_BATCHES_PER_UPDATE = 8
@@ -57,16 +56,6 @@
 # SAVE_FOLDER = '/checkpoints/grpo_single_controller'
 # NUM_TRAIN_ITERATIONS = 5
 # DO_SAMPLE = True
-=======
-GLOBAL_TRAIN_BATCH_SIZE = 64
-GENERATIONS_PER_PROMPT = 8  
-NUM_BATCHES_PER_UPDATE = 8
-
-AUTORESUME = True
-SAVE_FOLDER = '/checkpoints/grpo_single_controller'
-NUM_TRAIN_ITERATIONS = 50
-DO_SAMPLE = True
->>>>>>> bae7fb9f
 
 # _MAX_SEQ_LEN = 10240
 # _MAX_GEN_LEN = 8192
@@ -158,15 +147,9 @@
             'save_folder': self.config.save_folder,
             'log_config': self.config.log_config,
             'max_seq_len': self.max_seq_len,
-<<<<<<< HEAD
             'python_log_level': self.config.python_log_level,
             'console_log_interval': self.config.console_log_interval,
-            'eval_interval': '1iter',
-=======
-            'python_log_level': 'debug',
-            'console_log_interval': '1ba',
             'eval_interval': '2iter',
->>>>>>> bae7fb9f
         }
         self.logger.info("Finished build_train_config")
 
@@ -435,11 +418,7 @@
                 revision=None,
                 seed=1,
                 enable_prefix_caching=False,
-<<<<<<< HEAD
                 max_model_len=config.variables.max_gen_len,
-=======
-                max_model_len=_MAX_SEQ_LEN,
->>>>>>> bae7fb9f
                 device_bundle={
                     'GPU': 1,
                     'CPU': 1,
@@ -458,12 +437,8 @@
     def __init__(
         self,
         inference_server: InferenceServer,
-<<<<<<< HEAD
-        streaming_dataset_actor: "StreamingDatasetActor",
+        streaming_dataset_actor: 'StreamingDatasetActor',
         config: Any,
-=======
-        streaming_dataset_actor: 'StreamingDatasetActor',
->>>>>>> bae7fb9f
     ):
         self.inference_server = inference_server
         self.streaming_dataset_actor = streaming_dataset_actor
@@ -616,11 +591,7 @@
         # TODO: We should move these to dataclasses
         # TODO: In a future PR, create all configs in the main function and populate
         # the correct configs across all entities (e.g. DistributedGPUActor, StreamingDatasetActor, etc)
-<<<<<<< HEAD
         self.pretrain_model_name = config.model.pretrained_model_name_or_path
-=======
-        self.pretrain_model_name = _MODEL_NAME
->>>>>>> bae7fb9f
         self.prompt_handler_config = {
             'global_train_batch_size': config.global_train_batch_size,
             'generations_per_prompt': config.variables.generations_per_prompt,
@@ -632,27 +603,8 @@
         self.dataloader_config = config.train_loader
 
         timestamp = datetime.datetime.now().strftime("%Y%m%d_%H%M%S")
-<<<<<<< HEAD
         self.dataloader_config['dataset']['local'] = \
             self.dataloader_config['dataset']['local'].format(timestamp=timestamp)
-=======
-        temp_dataset_dir = f"/tmp/dataset/prompt_{timestamp}/"
-        self.dataloader_config = {
-            'name': 'prompt',
-            'dataset': {
-                'local': temp_dataset_dir,
-                'split': 'train',
-                'remote': 'dbfs:/Volumes/datasets/ashutoshbaheti/orl_data/open_r1_filtered/dpsk_8b_open_r1_48k/',
-                'shuffle': True,
-                'max_gen_len': self.prompt_handler_config['max_gen_len'],
-                'max_seq_len': self.prompt_handler_config['max_seq_len'],
-                'shuffle_seed': 17,
-                'download_timeout': 1800
-            },
-            'drop_last': True,
-            'num_workers': 1,
-        }
->>>>>>> bae7fb9f
 
         # Key variables
         global_train_batch_size = config.global_train_batch_size
@@ -735,21 +687,7 @@
         self.lock = asyncio.Lock()
         self.semaphore = asyncio.Semaphore(MAX_ASYNC_STEP)
         self.train_actor.collective_methods.attach_vllm_engines(self.inference_server.engines)
-<<<<<<< HEAD
         self.config = config
-
-    def train(self):
-        duration = int(self.config.max_duration.replace('iter', ''))
-        for _ in range(duration):  # Example: train for 5 iterations
-            # NOTE: this loop is represents the logic happening in the current `iteration_start` of the OnPolicyCallback
-            self.parameter_buffer.put({'actor_group': self.train_actor, 'inference_server': self.inference_server})
-            # Simple example of adding elements to the experience buffer
-            self.experience_buffer.put(self.rollout_agent.get_next_iter_rollouts())
-            # Populate the train actor group with the rollouts and then train
-            self.train_actor.add_latest_rollouts_from_buffer(self.experience_buffer)
-            self.train_actor.train_1_iter()
-        
-=======
     
     async def train_async(self, num_iterations: int):
         # we need to sync the train actor and the rollout agent once otherwise in async the rollout agent could start with params not synced with the train actor
@@ -757,7 +695,6 @@
         train_task = asyncio.create_task(self.train_actor.run(num_iterations, self.experience_buffer, self.parameter_buffer, self.inference_server, self.lock, self.semaphore))
         rollout_task = asyncio.create_task(self.rollout_agent.run(num_iterations, self.experience_buffer, self.lock, self.semaphore))
         await asyncio.gather(train_task, rollout_task)
->>>>>>> bae7fb9f
         self.train_actor.collective_methods.close_trainer()
 
 
@@ -846,13 +783,7 @@
     if args.file_path is None:
         config = om.load("yamls/orig_ppo.yaml")
     else:
-<<<<<<< HEAD
         config = om.load(args.file_path)
-=======
-        config = om.create({
-            'pretrain_model_name': _MODEL_NAME,
-        })
->>>>>>> bae7fb9f
     
     # This is an example of how to move the controller logic from PPO Callback
     # to a separate trainer actor above and this main single controller
