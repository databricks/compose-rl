--- conflicted
+++ resolved
@@ -52,10 +52,7 @@
 GENERATIONS_PER_PROMPT = 8  
 NUM_BATCHES_PER_UPDATE = 8
 NUM_TRAIN_ITERATIONS = 10
-<<<<<<< HEAD
-=======
 DO_SAMPLE = True
->>>>>>> f5e86da6
 
 _MAX_SEQ_LEN = 10240
 _MAX_GEN_LEN = 8192
@@ -209,11 +206,7 @@
         algorithm_config = {
             'gradient_clipping': {
                 'clipping_type': 'norm',
-<<<<<<< HEAD
-                'clipping_threshold': .0001
-=======
                 'clipping_threshold': 0.001
->>>>>>> f5e86da6
             }
         }
         self.train_config = {
@@ -528,11 +521,7 @@
         self.generation_kwargs = {
             'top_p': 1.0,
             'use_cache': True,
-<<<<<<< HEAD
-            'do_sample': True,
-=======
             'do_sample': DO_SAMPLE,
->>>>>>> f5e86da6
             'temperature': 1.0,
         }
         self.precision = 'amp_bf16'
@@ -748,12 +737,9 @@
             inference_server.engines,
             inference_server.vllm_tensor_parallel_size,
         )
-<<<<<<< HEAD
         self.lock = asyncio.Lock()
         self.semaphore = asyncio.Semaphore(MAX_ASYNC_STEP)
-=======
         self.train_actor.collective_methods.attach_vllm_engines(self.inference_server.engines)
->>>>>>> f5e86da6
 
     def train(self):
         for _ in range(NUM_TRAIN_ITERATIONS):  # Example: train for 5 iterations
