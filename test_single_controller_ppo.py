--- conflicted
+++ resolved
@@ -132,70 +132,6 @@
         variables['non_train_fsdp_config'] = self.config.variables.non_train_fsdp_config
         algorithm_config = self.config.algorithms
 
-<<<<<<< HEAD
-=======
-        variables = {
-            'gamma': 1,
-            'lambda_gae': 1,
-            'epoch_per_iteration': 1,
-            'num_batches_per_update': self.num_batches_per_update,
-            'generations_per_prompt': GENERATIONS_PER_PROMPT,
-            'device_generate_batch_size': 1,
-            'vllm_enable_prefix_caching': True,
-            'generation_kwargs': {
-                'top_p': 1.0,
-                'use_cache': True,
-                'do_sample': DO_SAMPLE,
-                'temperature': 1.0,
-            },
-            'eos_token_ids': [
-                128001,
-                128008,
-                128009,
-            ],
-            'buffer': {
-                'name': 'MinibatchRolloutBuffer',
-                'max_buffer_size': self.num_batches_per_update,
-            },
-            'max_gen_len': self.max_gen_len,
-            'kl_controller': {
-                'init_kl_coef': 0.0, # no KL penalty
-                'kl_ctl_type': 'fixed',
-            },
-            'reference_model': {
-                'model_config': ref_model_config,
-                'precision': self.precision,
-                'load_path': self.ref_path,
-            },
-            'non_train_fsdp_config': self.fsdp_config,
-            'rewards': {
-                'math_verifier': {
-                    'reward_type': 'math_verifier',
-                    'reward': 4,
-                },
-                'bad_generation_end': {
-                    'reward': -1,
-                    'eos_penalty': True,
-                    'reward_type': 'bad_generation_end'
-                },
-                'math_format_verifier': {
-                    'reward': 1,
-                    'reward_type': 'math_format_verifier'
-                },
-                'penalize_extra_short_responses': {
-                    'reward': -1,
-                    'reward_type': 'short_response_reward',
-                    'len_threshold': 10
-                },
-            }
-        }
-        algorithm_config = {
-            'gradient_clipping': {
-                'clipping_type': 'norm',
-                'clipping_threshold': 0.001
-            }
-        }
->>>>>>> 7dfa2712
         self.train_config = {
             'seed': self.config.seed,
             'model': self.model_config,
@@ -206,20 +142,12 @@
             'global_train_batch_size': self.device_train_batch_size * self.world_size,
             'device_train_batch_size': self.device_train_batch_size,
             'device_train_microbatch_size': self.device_train_batch_size,
-<<<<<<< HEAD
             'save_folder': self.config.save_folder,
             'log_config': self.config.log_config,
             'max_seq_len': self.max_seq_len,
             'python_log_level': self.config.python_log_level,
             'console_log_interval': self.config.console_log_interval,
-=======
-            'save_folder': SAVE_FOLDER,
-            'log_config': True,
-            'max_seq_len': self.max_seq_len,
-            'python_log_level': 'debug',
-            'console_log_interval': '1ba',
             'eval_interval': '1iter',
->>>>>>> 7dfa2712
         }
         self.logger.info("Finished build_train_config")
 
@@ -306,8 +234,6 @@
             tracking_uri='databricks',
         )
 
-<<<<<<< HEAD
-=======
         callbacks = [
             self.ppo_callback,
             # callbacks for scheduled garbage collection
@@ -330,7 +256,6 @@
             self.logger.warning(f"Failed to build ORL eval callback: {e}")
             self.train_config.pop('eval_interval', None)
 
->>>>>>> 7dfa2712
         self.ppo_trainer = Trainer(
             model=model,
             optimizers=optimizer,
@@ -502,18 +427,8 @@
     ):
         self.inference_server = inference_server
         self.streaming_dataset_actor = streaming_dataset_actor
-<<<<<<< HEAD
         self.generation_kwargs = config.variables.generation_kwargs
         self.precision = config.precision
-=======
-        self.generation_kwargs = {
-            'top_p': 1.0,
-            'use_cache': True,
-            'do_sample': DO_SAMPLE,
-            'temperature': 1.0,
-        }
-        self.precision = 'amp_bf16'
->>>>>>> 7dfa2712
         self.tokenizer_pad_token_id = ray.get(self.streaming_dataset_actor.get_tokenizer_pad_token_id.remote())
         self.prompt_handler_config = ray.get(self.streaming_dataset_actor.get_prompt_handler_config.remote())
         self.max_gen_len = self.prompt_handler_config['max_gen_len']
@@ -848,13 +763,7 @@
     if args.file_path is None:
         config = om.load("yamls/orig_ppo.yaml")
     else:
-<<<<<<< HEAD
         config = om.load(args.file_path)
-=======
-        config = om.create({
-            'pretrain_model_name': 'meta-llama/Llama-3.2-1B-Instruct',
-        })
->>>>>>> 7dfa2712
     
     # This is an example of how to move the controller logic from PPO Callback
     # to a separate trainer actor above and this main single controller
