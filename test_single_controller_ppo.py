# Copyright 2024 MosaicML ComposeRL authors
# SPDX-License-Identifier: Apache-2.0


# Copy the test file in the root of the repo
# NOTE: This actually runs GRPO instead of PPO
# cd compose-rl && cp tests/test_single_controller_ppo.py .
# run cmd: composer test_single_controller_ppo.py
# If I do ctrl+c to kill job
# Check with `ray status` to see if the actors are still running
# If they are, then run `ray stop`

import argparse
import logging
import os
import time
import datetime
from functools import partial
from typing import Any, Optional

import ray
import torch
import torch.distributed as dist
from composer import Trainer
from composer.core import get_precision_context
from composer.optim import DecoupledAdamW
from composer.utils import dist as composer_dist
from llmfoundry.data import build_dataloader
from omegaconf import OmegaConf as om
from transformers import AutoTokenizer

from compose_rl.algorithms.online import (
    ComposerHFPolicyLM,
    ComposerHFCriticFreePolicyLM,
    SingleControllerOnPolicyCallback,
)
from compose_rl.algorithms.online.generation_utils import (
    broadcast_to_vllm,
    create_vllm_engines,
    _vllm_generate,
)
from compose_rl.utils.ray_utils import start_ray_server, uninstall_megablocks_if_exists
from compose_rl.controllers import BaseDistributedGPUActor, SPMDActorGroup
from compose_rl.controllers.buffer import Buffer
from compose_rl.algorithms.online.callback_utils import preprocess_batches



class DistributedGPUActor(BaseDistributedGPUActor):
    """Distributed GPU actor for testing."""

    def __init__(
        self,
        rank: int,
        world_size: int,
        master_addr: Optional[str] = None,
        master_port: Optional[int] = None,
    ):
        super().__init__(rank, world_size, master_addr, master_port)
        
        # Configure Ray actor logging - this will go to Ray logs
        self.logger = logging.getLogger(f"Actor-{rank}")
        self.logger.setLevel(logging.INFO)
        
        # Create console handler that will be captured by Ray
        handler = logging.StreamHandler()
        formatter = logging.Formatter(f'[ACTOR-{rank}] %(asctime)s - %(levelname)s - %(message)s')
        handler.setFormatter(formatter)
        self.logger.addHandler(handler)
        
        self.model = None
        self.model_update_group = None
        self.ref_path = None
        self._dataloader = None
        self._tokenizer = None
        self.ppo_callback = None
        self.ppo_trainer: Trainer = None  # type: ignore

        self.pretrain_model_name = None
        self.device_train_batch_size = None
        self.num_batches_per_update = None
        self.max_seq_len = None
        self.precision = None  # type: ignore
        self.train_config: dict = None  # type: ignore
        self.model_config = None
        self.global_train_batch_size = None
        self.max_gen_len = None

    def build_train_config(self, pretrain_model_name: str):
        self.logger.info(f"Starting build_train_config with model: {pretrain_model_name}")
        self.pretrain_model_name = pretrain_model_name

        self.model_config = {
            'tokenizer': self.tokenizer,
            'pretrained_model_name_or_path': self.pretrain_model_name,
            'pretrained': True,
            'use_flash_attention_2': True,
            'allow_embedding_resizing': True,
            'name': 'hf_critic_free_lm',
            # 'init_device': 'mixed',
            # This throws: [rank0]: ValueError: Detected mixed initialization where some ranks have model on cpu or gpu and some ranks are on meta. Either keep all ranks on the same device or set parallelism_config['fsdp']['sync_module_states'] = True. Otherwise, some weights may be randomly initialized when loading a checkpoint.
            'loss_type': 'grpo',
            'target_kl': 0.1,
            'kl_estimator': 'k3',
            'kl_clip_range': 40,
            'use_auth_token': True,
            'compute_kl_loss': False,
            'policy_clip_ratio': 0.2,
            'normalize_advantage': True,
            'length_normalize_policy_loss': True,
            'attn_implementation': 'flash_attention_2'
        }
        self.global_train_batch_size = 64
        self.device_train_batch_size = self.global_train_batch_size // self.world_size
        self.num_batches_per_update = 8
        self.max_seq_len = 10240
        # self.max_gen_len = 8192
        self.max_gen_len = 1000
        self.precision = 'amp_bf16'

        ref_model_config = {
            'name': 'hf_causal_lm',
            'pretrained': self.model_config['pretrained'],
            'pretrained_model_name_or_path': self.pretrain_model_name,
            'use_auth_token': self.model_config['use_auth_token'],
            'use_flash_attention_2': self.model_config['use_flash_attention_2'], 
        }

        variables = {
            'gamma': 1,
            'lambda_gae': 1,
            'epoch_per_iteration': 1,
            'num_batches_per_update': self.num_batches_per_update,
            # 'num_train_nodes': 2,
            'generations_per_prompt': 8,
            'num_batches_per_update': 8,
            # 'vllm_tensor_parallel_size': 1,
            'device_generate_batch_size': 1,
            'vllm_enable_prefix_caching': True,
            'generation_kwargs': {
                'top_p': 1.0,
                'use_cache': True,
                'do_sample': False,
                'temperature': 1.0,
            },
            'eos_token_ids': [
                151643,
                151645
            ],
            'buffer': {
                'name': 'MinibatchRolloutBuffer',
                'max_buffer_size': self.num_batches_per_update,
            },
            'max_gen_len': self.max_gen_len,
            'kl_controller': {
                'init_kl_coef': 0.0, # no KL penalty
                'kl_ctl_type': 'fixed',
            },
            'reference_model': {
                'model_config': ref_model_config,
                'precision': self.precision,
                'load_path': self.ref_path,
            },
            'non_train_fsdp_config': self.fsdp_config,
            'rewards': {
                'math_verifier': {
                    'reward_type': 'math_verifier',
                    'reward': 4,
                },
                'bad_generation_end': {
                    'reward': -1,
                    'eos_penalty': True,
                    'reward_type': 'bad_generation_end'
                },
                'math_format_verifier': {
                    'reward': 1,
                    'reward_type': 'math_format_verifier'
                },
                'penalize_extra_short_responses': {
                    'reward': -1,
                    'reward_type': 'short_response_reward',
                    'len_threshold': 10
                },
            }
        }
        algorithm_config = {
            'gradient_clipping': {
                'clipping_type': 'norm',
                'clipping_threshold': 0.0001
            }
        }
        self.train_config = {
            'seed': 17,
            'model': self.model_config,
            'fsdp_config': self.fsdp_config,
            'precision': self.precision,
            'variables': variables,
            'algorithms': algorithm_config,
            'global_train_batch_size': self.device_train_batch_size * self.world_size,
            'device_train_batch_size': self.device_train_batch_size,
            'device_train_microbatch_size': self.device_train_batch_size,
            'save_folder': './checkpoints/grpo_single_controller',
            'log_config': True,
            'max_seq_len': self.max_seq_len,
            'python_log_level': 'debug',
            'console_log_interval': '1ba',
        }
        self.logger.info("Finished build_train_config")

    def build_tokenizer(self):
        # TODO (algo): decide if we should use tokens or messages given
        # we may need token level log prob
        # TODO (infra): use the tokenizer/texts for prompt dataloader but
        # token (ids) for the experience buffer/manager
        kwargs = {
            'padding': 'longest',
            'pad_token': '<|endoftext|>',
            'truncation': True,
            'padding_side': 'left',
            'model_max_length': self.max_seq_len,
            'trust_remote_code': True,
        }
        tokenizer = AutoTokenizer.from_pretrained(self.pretrain_model_name, **kwargs)
        return tokenizer

    @property
    def tokenizer(self):
        if self._tokenizer is None:
            self._tokenizer = self.build_tokenizer()
        return self._tokenizer

    @property
    def fsdp_config(self):
        # TODO (infra): use actual fsdp1 config
        return {}

    def init_composer_dist(self):
        composer_dist.initialize_dist('gpu')

    def build_ppo_trainer(self):
        name = self.model_config.pop('name')
        
        self.logger.info(f"Model type: {name}")
        if name == 'hf_ppo_lm':
            self.logger.info("Creating ComposerHFPolicyLM")
            model = ComposerHFPolicyLM(**self.model_config)
        elif name == 'hf_critic_free_lm':
            self.logger.info("Creating ComposerHFCriticFreePolicyLM")
            model = ComposerHFCriticFreePolicyLM(**self.model_config)
        self.logger.info("Model created successfully")

        optimizer = DecoupledAdamW(model.parameters(), lr=1e-8)

        # TODO (infra): pull the rest of the training logic from the callback
        # to this class, e.g, how to interact with env, calculate rewards etc
        # NOTE: SingleControllerOnPolicyCallback is currently over-writing the iteration_start method
        self.ppo_callback = SingleControllerOnPolicyCallback(
            train_config=self.train_config,
        )

        # Create a dummy dataloader to make sure trainer can call .fit() with
        # the dataloader that exists at ITERATION_START. This dataloader
        # will NOT be used for training.
        dummy_dataset = torch.utils.data.TensorDataset(torch.randn(16, 1))
        dummy_distributed_sampler = torch.utils.data.distributed.DistributedSampler(dummy_dataset)
        dummy_dataloader = torch.utils.data.DataLoader(dummy_dataset, sampler=dummy_distributed_sampler)

        self.ppo_trainer = Trainer(
            model=model,
            optimizers=optimizer,
            callbacks=self.ppo_callback,
            train_dataloader=dummy_dataloader,
            precision=self.precision,
            parallelism_config={'fsdp': self.fsdp_config},
            max_duration='5iter',
            device_train_microbatch_size=1,
            load_path=self.ref_path,
        )

    def add_rollouts(self, current_rank_rollouts: dict[str, Any]):
        """Adds the current rank's rollouts to the callback."""
        for k, v in current_rank_rollouts.items():
            assert isinstance(v, torch.Tensor) or isinstance(v, list), f"Expected a tensor or list, got {type(v)}"
            if isinstance(v, torch.Tensor):
                current_rank_rollouts[k] = v.to(torch.device('cuda'))
        self.ppo_callback.batch_rollouts = current_rank_rollouts

    def train_1_iter(self):
        # TODO (algo): implement the top level PPO algo here instead of the
        # callback. Algorithmic researchers are expected to implement this
        # function along with above policy/value/reward/ref trainers or models
        # TODO (infra): try multiple fit to see if the (mlflow) logger, etc
        # TODO (infra): fault tolerance at iteration level first
        # TODO (infra): enable batch level control

        # NOTE: Trainer has a train microbatches function that should be used here to get low level control.
        # fit() checks if there is existing checkpoint, make a full forward pass, it will run eval pass and save pass.
        # We potentially want to run this https://github.com/mosaicml/composer/blob/dev/composer/trainer/trainer.py#L2826
        # fit() can also potentially overwrite the mlflow
        self.ppo_trainer.fit(duration='1iter')
        self.logger.info(f"#### Finished training 1 iter with loss: {self.ppo_trainer.state.loss}")


def setup_process_groups(
    master_actor: Any,
    vllm_engines: list[Any],
    vllm_tensor_parallel_size: int,
):
    """Initialize process groups for vLLM engines and master actor."""
    # Get a new port for the weight-update process group
    master_addr, _ = ray.get(
        master_actor.get_master_address.remote(),
    )  # type: ignore
    new_port = ray.get(master_actor.get_free_port.remote())  # type: ignore
    print(f'new_port: {new_port}')

    world_size = dist.get_world_size()

    # Initialize process groups for vLLM engines
    refs = [
        engine.init_process_group.remote(
            master_addr,
            new_port,
            i * vllm_tensor_parallel_size + 1,
            world_size // 2 + 1,
            'weight-update',
            backend='nccl',
        ) for i, engine in enumerate(vllm_engines)
    ]

    # Add master actor to the process group
    refs.append(
        master_actor.add_process_group.remote(
            backend='nccl',
            master_addr=master_addr,
            master_port=new_port,
            world_size=world_size // 2 + 1,
            rank=0,
            group_name='weight-update',
        ),
    )

    # Wait for all process groups to be initialized
    print(ray.get(refs))


class TrainActorGroup(SPMDActorGroup):
    """Group of training actors for PPO."""

    def __init__(self, *args: Any, **kwargs: Any):
        super().__init__(*args, **kwargs)

    def build_models(self, pretrain_model_name: str):
        """Build reference models and PPO trainers for all actors."""
        self.collective_methods.build_train_config(pretrain_model_name)
        self.collective_methods.init_composer_dist()

        # Build PPO trainers
        self.collective_methods.build_ppo_trainer()
        print('build ppo trainer done')

    def _partition_rollouts_across_ranks(self, rollouts: dict[str, Any]):
        """Partition the rollouts across all actors."""
        partitioned_rollouts = []
        per_rank_data_size = rollouts['prompt'].shape[0] // self.num_train_actors
        for i in range(self.num_train_actors):
            current_rank_start = i * per_rank_data_size
            current_rank_end = (i + 1) * per_rank_data_size
            current_rank_rollouts = {}
            for k, v in rollouts.items():
                assert isinstance(v, torch.Tensor) or isinstance(v, list), f"Expected a tensor or list, got {type(v)}"
                current_rank_rollouts[k] = v[current_rank_start:current_rank_end]
            partitioned_rollouts.append(current_rank_rollouts)
        return partitioned_rollouts

    def add_latest_rollouts_from_buffer(self, experience_buffer: "ExperienceBuffer"):
        assert experience_buffer is not None, "Experience buffer is not set"
        assert len(experience_buffer) > 0, "Experience buffer is empty"
        latest_rollouts = experience_buffer.popleft()
        partitioned_rollouts = self._partition_rollouts_across_ranks(latest_rollouts)
        assert len(partitioned_rollouts) == self.num_train_actors, "Number of partitioned rollouts should be equal to the number of train actors"
        ray.get([train_actor.add_rollouts.remote(partition) for train_actor, partition in zip(self.train_actors, partitioned_rollouts)])


class InferenceServer:
    """Inference server with vLLM engines."""

    def __init__(self, num_vllm_engines: int, vllm_tensor_parallel_size: int, pretrain_model_name: str):
        self.num_vllm_engines = num_vllm_engines
        self.vllm_tensor_parallel_size = vllm_tensor_parallel_size
        self.vllm_engines = create_vllm_engines(
                num_engines=num_vllm_engines,
                tensor_parallel_size=vllm_tensor_parallel_size,
                enforce_eager=True,
                pretrain=pretrain_model_name,
                revision=None,
                seed=1,
                enable_prefix_caching=False,
                max_model_len=1000,
                device_bundle={
                    'GPU': 1,
                    'CPU': 1,
                    'worker_node': 0,
                },
            )

    @property
    def engines(self):
        return self.vllm_engines


class RolloutAgent:
    """Rollout agent for generating sequences from the inference server."""

    def __init__(
        self,
        inference_server: InferenceServer,
        streaming_dataset_actor: "StreamingDatasetActor",
    ):
        self.inference_server = inference_server
        self.streaming_dataset_actor = streaming_dataset_actor
        self.generation_kwargs = {
            'top_p': 1.0,
            'use_cache': True,
            'do_sample': False,
            'temperature': 1.0,
        }
        self.precision = 'amp_bf16'
        self.tokenizer_pad_token_id = ray.get(self.streaming_dataset_actor.get_tokenizer_pad_token_id.remote())
        self.prompt_handler_config = ray.get(self.streaming_dataset_actor.get_prompt_handler_config.remote())
        self.max_gen_len = self.prompt_handler_config['max_gen_len']

    def get_next_iter_rollouts(self):
        """
        Gets the next rollouts from the inference server.

        Since all ranks should see different data, we need to get the rollouts for each rank.
        """
        iter_data = ray.get(self.streaming_dataset_actor.get_next_iter_prompts.remote())
        all_prompts = iter_data['prompt']

        # TODO: Since this functionality is (somewhat) shared across the OnPolicyCallback and the RolloutAgent,
        # we should move this to the separate util file.
        with get_precision_context(self.precision), torch.no_grad():
            sequences = _vllm_generate(
                vllm_engines=self.inference_server.engines,
                max_gen_len=self.max_gen_len,
                generation_kwargs=self.generation_kwargs,
                pad_token_id=self.tokenizer_pad_token_id,
                all_prompts=all_prompts,
                batch_sizes=[len(all_prompts)],
            )

        sequences = sequences[0]
        max_vllm_generated_len = max([len(response) for response in sequences])
        padded_responses = []
        for sequence in sequences:
            sequence = list(sequence)
            if len(sequence) < max_vllm_generated_len:
                sequence = sequence + [self.tokenizer_pad_token_id] * (max_vllm_generated_len - len(sequence))
            padded_responses.append(sequence)

        padded_responses = torch.tensor(
            padded_responses,
            dtype=all_prompts.dtype,
            device=torch.device('cpu'),
        )

        processed_sequences = torch.cat([all_prompts, padded_responses], dim=-1)
        iter_data['sequences'] = processed_sequences
        return iter_data


class ParameterBuffer(Buffer):
    """Buffer for updating the inference model."""

    def update_inference_model(self, actor: DistributedGPUActor, inference_server: InferenceServer):
        start_time = time.time()
        print('Before broadcast to vLLM')
        # TODO (infra) instead of direcly broadcasting to vllm, we should
        # push the model parameters to a parameter buffer manager and have
        # the buffer manager initiate broadcast of parameters to vllm engines
        broadcast_to_vllm(
            actor.ppo_callback.actor_critic,
            inference_server.engines,
            actor.model_update_group,
            device=torch.device('cuda'),
            loss_type=actor.ppo_callback.actor_critic.loss_type,  # type: ignore
        )
        print('Finished broadcasting to vLLM')
        print(f'Took: {time.time() - start_time} to broadcast to vllm.')
        dist.barrier()

    def put(self, struct: dict[str, Any]):
        # prefers to implement the model update logic in the Buffer class as the buffer is a bridge between the trainer actor and the inference server
        # and knows the best way to transfer the model parameters. Trainer just needs to put necessary struct to this api
        struct['actor_group'].collective_methods.execute(partial(self.update_inference_model, inference_server=struct['inference_server']))


# TODO: Move this experience buffer earlier so that we can avoid
# using "ExperienceBuffer" (with quotes) as a type hint.
class ExperienceBuffer(Buffer):
    """Buffer for storing experiences."""

    def put(self, struct: dict[str, Any]):
        self.buffer.append(struct)

    def get(self, struct: Optional[dict[str, Any]] = None):
        return self.buffer[0]

    def popleft(self, struct: Optional[dict[str, Any]] = None):
        return self.buffer.pop(0)

    def __len__(self):
        return len(self.buffer)


class StreamingDatasetActor(BaseDistributedGPUActor):
    """Streaming actor for loading prompts onto the experience buffer."""

    def __init__(self):
        # Setting up the distributed environment (WORLD_SIZE = 1)
        super().__init__(
            rank=0,
            world_size=1,
            master_addr=None,
            master_port=None,
        )

        # Setting up all of the configs
        # TODO: We should move these to dataclasses
        # TODO: In a future PR, create all configs in the main function and populate
        # the correct configs across all entities (e.g. DistributedGPUActor, StreamingDatasetActor, etc)
        self.pretrain_model_name = 'Qwen/Qwen2.5-1.5B-Instruct'
        self.prompt_handler_config = {
            "global_train_batch_size": 64,
            "generations_per_prompt": 8,
            "num_batches_per_update": 8,
            "max_seq_len": 10240,
            "max_gen_len": 1000,
        }
        self.tokenizer_config = {
            'padding': 'longest',
            'pad_token': '<|endoftext|>',
            'truncation': True,
            'padding_side': 'left',
            'model_max_length': self.prompt_handler_config['max_seq_len'],
            'trust_remote_code': True,
        }
        timestamp = datetime.datetime.now().strftime("%Y%m%d_%H%M%S")
        temp_dataset_dir = f"/tmp/dataset/prompt_{timestamp}/"
        self.dataloader_config = {
            'name': 'prompt',
            'dataset': {
                'local': temp_dataset_dir,
                'split': 'train',
                'remote': 'dbfs:/Volumes/datasets/ashutoshbaheti/orl_data/open_r1_filtered/q7b_open_r1_48k/',
                'shuffle': True,
                'max_gen_len': self.prompt_handler_config['max_gen_len'],
                'max_seq_len': self.prompt_handler_config['max_seq_len'],
                'shuffle_seed': 17,
                'download_timeout': 1800
            },
            'drop_last': True,
            'num_workers': 1,
        }

        # Key variables
        global_train_batch_size = self.prompt_handler_config['global_train_batch_size']
        self.generations_per_prompt = self.prompt_handler_config['generations_per_prompt']
        num_batches_per_update = self.prompt_handler_config['num_batches_per_update']
        total_num_generations = global_train_batch_size * num_batches_per_update
        self.num_prompts_per_iteration = total_num_generations // self.generations_per_prompt

        # Validate that the total number of generations is divisible by the number of generations per prompt
        assert total_num_generations % self.generations_per_prompt == 0, "total_num_generations must be divisible by generations_per_prompt"

        # Creating main entities
        self.tokenizer = self._build_tokenizer()
        self.dataloader = self._build_dataloader()
        self.dataloader_iter = iter(self.dataloader)

    def _build_dataloader(self):
        foundry_dataspec = build_dataloader(
            cfg = self.dataloader_config,
            tokenizer = self.tokenizer,
            device_batch_size = self.num_prompts_per_iteration,
        )
        return foundry_dataspec.dataloader

    def _build_tokenizer(self):
        tokenizer = AutoTokenizer.from_pretrained(self.pretrain_model_name, **self.tokenizer_config)
        return tokenizer

    def get_prompt_handler_config(self):
        return self.prompt_handler_config

    def get_tokenizer_pad_token_id(self):
        return self.tokenizer.pad_token_id

    def _get_single_iter_prompts(self):
        """Gets a single iteration's prompts from the dataloader."""
        try:
            return next(self.dataloader_iter)
        except StopIteration:
            self.dataloader_iter = iter(self.dataloader)
            return next(self.dataloader_iter)

    def get_next_iter_prompts(self):
        """Gets the next iteration's prompts across all ranks and prepares them for the rollout agent."""
        batches = [self._get_single_iter_prompts()]

        return preprocess_batches(batches, self.generations_per_prompt, self.tokenizer.pad_token_id)


class PPOController:
    """PPO controller for training the policy and value networks."""

    def __init__(
        self,
        train_actor: TrainActorGroup,
        inference_server: InferenceServer,
        rollout_agent: RolloutAgent,
        parameter_buffer: ParameterBuffer,
        experience_buffer: ExperienceBuffer,
        pretrain_model_name: str,
    ):
        self.train_actor = train_actor
        self.inference_server = inference_server
        self.rollout_agent = rollout_agent
        self.parameter_buffer = parameter_buffer
        self.experience_buffer = experience_buffer
        self.train_actor.build_models(pretrain_model_name)
        setup_process_groups(
            self.train_actor.master_actor,
            inference_server.engines,
            inference_server.vllm_tensor_parallel_size,
        )

    def train(self):
        for _ in range(5):  # Example: train for 5 iterations
            # NOTE: this loop is represents the logic happening in the current `iteration_start` of the OnPolicyCallback
            self.parameter_buffer.put({'actor_group': self.train_actor, 'inference_server': self.inference_server})
            # Simple example of adding elements to the experience buffer
            self.experience_buffer.put(self.rollout_agent.get_next_iter_rollouts())
            # Populate the train actor group with the rollouts and then train
            self.train_actor.add_latest_rollouts_from_buffer(self.experience_buffer)
            self.train_actor.collective_methods.train_1_iter()


def _run_single_controller_ppo(
    config: Any,
):
    """Shared function for running single controller PPO.

    Args:
        config: OmegaConf configuration object containing all parameters
    """
    # Set vLLM attention backend to FLASH_ATTN otherwise FlashInfer backend
    # takes too long to jit compile
    os.environ['VLLM_ATTENTION_BACKEND'] = 'FLASH_ATTN'

    with start_ray_server() as _address:
        # only rank 0 is the master controller
        if dist.get_rank() == 0:
            world_size = getattr(config, "world_size", 0)
            if world_size == 0:
                world_size = dist.get_world_size()

            # Create buffers for the parameter and experience buffers
            # first since they don't have external dependencies
            parameter_buffer = ParameterBuffer()
            experience_buffer = ExperienceBuffer()

            # create SPMD training actors of the system
            num_train_actors = world_size // 2
            train_actor = TrainActorGroup(num_train_actors, DistributedGPUActor)

            # Create vLLM engines (or inference actors)
            vllm_tensor_parallel_size = world_size - num_train_actors
            num_vllm_engines = (
                world_size - num_train_actors
            ) // vllm_tensor_parallel_size
            # TODO: Encapsulate this into a inference server manager class
            pretrain_model_name = config.pretrain_model_name
            inference_server = InferenceServer(
                num_vllm_engines=num_vllm_engines,
                vllm_tensor_parallel_size=vllm_tensor_parallel_size,
                pretrain_model_name=pretrain_model_name,
            )

            # We are using a CPU worker for the StreamingActor
            # and this involves a super hacky workaround by
            # uninstalling megablocks if it exists. Better solutions
            # would include:
            # 1) decouple StreamingActor from llm-foundry altogether
            # 2) don't broadly import llm-foundry in compose-rl (only
            # import it into codepaths/files that will only be used by
            # GPUActors as opposed to CPUActors)
            # 3) Setting up ray actors with correct environments (which
            # would involve creating a BaseDistributedActor instead of a
            # BaseDistributedGPUActor so that we can use CPUs)
            # We uninstall megablocks after the Train Actors have been
            # created so that those actors still have megablocks functionality.
            uninstall_megablocks_if_exists()
            streaming_dataset_actor = ray.remote(num_gpus=0)(StreamingDatasetActor).remote()
            rollout_agent = RolloutAgent(inference_server, streaming_dataset_actor)

            ppo_controller = PPOController(
                train_actor,
                inference_server,
                rollout_agent,
                parameter_buffer,
                experience_buffer,
                pretrain_model_name,
            )
            ppo_controller.train()


if __name__ == '__main__':
    # Parse command line arguments
    parser = argparse.ArgumentParser(description='Run single controller PPO with configuration file')
    parser.add_argument('--file_path', type=str, required=False, default=None,
                       help='Path to the OmegaConf YAML configuration file')
    args = parser.parse_args()
    
    # Load configuration using OmegaConf
    if args.file_path is not None:
        config = om.load(args.file_path)
    else:
        config = om.create({
            'pretrain_model_name': 'Qwen/Qwen2.5-1.5B-Instruct',
        })
    
    # This is an example of how to move the controller logic from PPO Callback
    # to a separate trainer actor above and this main single controller
    # function.
<<<<<<< HEAD
    _run_single_controller_ppo(
        pretrain_model_name='Qwen/Qwen2.5-3B-Instruct',
    )
=======
    _run_single_controller_ppo(config)
>>>>>>> 462143b9
<|MERGE_RESOLUTION|>--- conflicted
+++ resolved
@@ -735,10 +735,4 @@
     # This is an example of how to move the controller logic from PPO Callback
     # to a separate trainer actor above and this main single controller
     # function.
-<<<<<<< HEAD
-    _run_single_controller_ppo(
-        pretrain_model_name='Qwen/Qwen2.5-3B-Instruct',
-    )
-=======
-    _run_single_controller_ppo(config)
->>>>>>> 462143b9
+    _run_single_controller_ppo(config)