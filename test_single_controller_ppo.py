--- conflicted
+++ resolved
@@ -48,23 +48,13 @@
 from compose_rl.controllers.buffer import Buffer
 from compose_rl.algorithms.online.callback_utils import preprocess_batches
 
-<<<<<<< HEAD
 # GLOBAL_TRAIN_BATCH_SIZE = 64
 # GENERATIONS_PER_PROMPT = 8  
 # NUM_BATCHES_PER_UPDATE = 8
 # AUTORESUME = True
 # SAVE_FOLDER = '/checkpoints/grpo_single_controller'
-# NUM_TRAIN_ITERATIONS = 10
+# NUM_TRAIN_ITERATIONS = 5
 # DO_SAMPLE = True
-=======
-GLOBAL_TRAIN_BATCH_SIZE = 64
-GENERATIONS_PER_PROMPT = 8  
-NUM_BATCHES_PER_UPDATE = 8
-AUTORESUME = True
-SAVE_FOLDER = '/checkpoints/grpo_single_controller'
-NUM_TRAIN_ITERATIONS = 5
-DO_SAMPLE = True
->>>>>>> daff840c
 
 # _MAX_SEQ_LEN = 10240
 # _MAX_GEN_LEN = 8192
@@ -151,13 +141,8 @@
             'global_train_batch_size': self.device_train_batch_size * self.world_size,
             'device_train_batch_size': self.device_train_batch_size,
             'device_train_microbatch_size': self.device_train_batch_size,
-<<<<<<< HEAD
             'save_folder': self.config.save_folder,
             'log_config': self.config.log_config,
-=======
-            'save_folder': SAVE_FOLDER,
-            'log_config': True,
->>>>>>> daff840c
             'max_seq_len': self.max_seq_len,
             'python_log_level': self.config.python_log_level,
             'console_log_interval': self.config.console_log_interval,
@@ -281,15 +266,9 @@
             loggers=[mlflow_logger],
             device_train_microbatch_size=1,
             load_path=self.ref_path,
-<<<<<<< HEAD
             save_folder=self.config.save_folder,
             save_interval='1iter',
             autoresume=self.config.autoresume,
-=======
-            save_folder=SAVE_FOLDER,
-            save_interval='1iter',
-            autoresume=AUTORESUME,
->>>>>>> daff840c
         )
 
     def close_trainer(self):
@@ -454,22 +433,14 @@
         self.max_gen_len = self.prompt_handler_config['max_gen_len']
 
         # Load iter_num from the checkpoint
-<<<<<<< HEAD
         self.save_folder = os.path.join(config.save_folder, 'RolloutAgent')
-=======
-        self.save_folder = os.path.join(SAVE_FOLDER, 'RolloutAgent')
->>>>>>> daff840c
 
         self.iter_num = 0
 
         # Load the latest checkpoint
         self.latest_checkpoint = os.path.join(self.save_folder, 'latest.symlink')
 
-<<<<<<< HEAD
         if config.autoresume and os.path.exists(self.latest_checkpoint):
-=======
-        if AUTORESUME and os.path.exists(self.latest_checkpoint):
->>>>>>> daff840c
             print(f'Autoresuming from checkpoint for RolloutAgent.')
             with open(self.latest_checkpoint, 'rb') as f:
                 checkpoint = pickle.load(f)
