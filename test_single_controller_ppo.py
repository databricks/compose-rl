# Copyright 2024 MosaicML ComposeRL authors
# SPDX-License-Identifier: Apache-2.0


# Copy the test file in the root of the repo
# NOTE: This actually runs GRPO instead of PPO
# cd compose-rl
# run cmd: composer test_single_controller_ppo.py
# If I do ctrl+c to kill job
# Check with `ray status` to see if the actors are still running
# If they are, then run `ray stop`

import argparse
import asyncio
from contextlib import contextmanager
import logging
import os
import pickle
import time
import datetime
from functools import partial
from typing import Any, Optional

from composer.loggers import MLFlowLogger
import ray
import torch
import torch.distributed as dist
from composer import Trainer
from composer.core import get_precision_context
from composer.optim import DecoupledAdamW
from composer.utils import dist as composer_dist
from llmfoundry.data import build_dataloader
from omegaconf import OmegaConf as om
from transformers import AutoTokenizer
from composer.callbacks import MemoryMonitor, SpeedMonitor, LRMonitor

from compose_rl.algorithms.online import (
    ComposerHFPolicyLM,
    ComposerHFCriticFreePolicyLM,
    SingleControllerOnPolicyCallback,
)
from compose_rl.algorithms.online.generation_utils import (
    broadcast_to_vllm,
    create_vllm_engines,
    _vllm_generate,
)
from compose_rl.utils.ray_utils import start_ray_server, uninstall_megablocks_if_exists
from compose_rl.controllers import BaseDistributedGPUActor, SPMDActorGroup
from compose_rl.controllers.buffer import Buffer
from compose_rl.algorithms.online.callback_utils import preprocess_batches

GLOBAL_TRAIN_BATCH_SIZE = 64
GENERATIONS_PER_PROMPT = 8  
NUM_BATCHES_PER_UPDATE = 8
<<<<<<< HEAD
NUM_TRAIN_ITERATIONS = 8

_MAX_SEQ_LEN = 10000
_MAX_GEN_LEN = 8000
=======

AUTORESUME = True
SAVE_FOLDER = '/checkpoints/grpo_single_controller'
NUM_TRAIN_ITERATIONS = 50
DO_SAMPLE = True
>>>>>>> 2fbdbb58

_MAX_SEQ_LEN = 10240
_MAX_GEN_LEN = 8192

_MODEL_NAME = 'deepseek-ai/DeepSeek-R1-Distill-Llama-8B'
MAX_ASYNC_STEP = 0

@contextmanager
def time_it(name: str):
    start_time = time.time()
    print(f"[{name}] started at {time.strftime('%X')}")
    yield
    end_time = time.time()
    print(f"[{name}] finished at {time.strftime('%X')}")
    print(f"[{name}] took {end_time - start_time:.2f} seconds")



class DistributedGPUActor(BaseDistributedGPUActor):
    """Distributed GPU actor for testing."""

    def __init__(
        self,
        rank: int,
        world_size: int,
        master_addr: Optional[str] = None,
        master_port: Optional[int] = None,
    ):
        super().__init__(rank, world_size, master_addr, master_port)
        
        # Configure Ray actor logging - this will go to Ray logs
        self.logger = logging.getLogger(f"Actor-{rank}")
        self.logger.setLevel(logging.INFO)
        
        # Create console handler that will be captured by Ray
        handler = logging.StreamHandler()
        formatter = logging.Formatter(f'[ACTOR-{rank}] %(asctime)s - %(levelname)s - %(message)s')
        handler.setFormatter(formatter)
        self.logger.addHandler(handler)
        
        self.model = None
        self.model_update_group = None
        self.ref_path = None
        self._dataloader = None
        self._tokenizer = None
        self.ppo_callback = None
        self.ppo_trainer: Trainer = None  # type: ignore

        self.pretrain_model_name = None
        self.device_train_batch_size = None
        self.num_batches_per_update = None
        self.max_seq_len = None
        self.precision = None  # type: ignore
        self.train_config: dict = None  # type: ignore
        self.model_config = None
        self.global_train_batch_size = None
        self.max_gen_len = None

    def build_train_config(self, pretrain_model_name: str):
        self.logger.info(f"Starting build_train_config with model: {pretrain_model_name}")
        self.pretrain_model_name = pretrain_model_name

        self.model_config = {
            'tokenizer': self.tokenizer,
            'pretrained_model_name_or_path': self.pretrain_model_name,
            'pretrained': True,
            'use_flash_attention_2': True,
            'allow_embedding_resizing': True,
            'name': 'hf_critic_free_lm',
            # 'init_device': 'mixed',
            # This throws: [rank0]: ValueError: Detected mixed initialization where some ranks have model on cpu or gpu and some ranks are on meta. Either keep all ranks on the same device or set parallelism_config['fsdp']['sync_module_states'] = True. Otherwise, some weights may be randomly initialized when loading a checkpoint.
            'loss_type': 'grpo',
            'target_kl': 0.1,
            'kl_estimator': 'k3',
            'kl_clip_range': 40,
            'use_auth_token': True,
            'compute_kl_loss': False,
            'policy_clip_ratio': 0.2,
            'normalize_advantage': True,
            'length_normalize_policy_loss': True,
            'attn_implementation': 'flash_attention_2'
        }
        self.global_train_batch_size = GLOBAL_TRAIN_BATCH_SIZE
        self.device_train_batch_size = self.global_train_batch_size // self.world_size
        self.num_batches_per_update = NUM_BATCHES_PER_UPDATE
        self.max_seq_len = _MAX_SEQ_LEN
        self.max_gen_len = _MAX_GEN_LEN
        self.precision = 'amp_bf16'

        ref_model_config = {
            'name': 'hf_causal_lm',
            'pretrained': self.model_config['pretrained'],
            'pretrained_model_name_or_path': self.pretrain_model_name,
            'use_auth_token': self.model_config['use_auth_token'],
            'use_flash_attention_2': self.model_config['use_flash_attention_2'], 
        }

        variables = {
            'gamma': 1,
            'lambda_gae': 1,
            'epoch_per_iteration': 1,
            'num_batches_per_update': self.num_batches_per_update,
            'generations_per_prompt': GENERATIONS_PER_PROMPT,
            'device_generate_batch_size': 1,
            'vllm_enable_prefix_caching': True,
            'generation_kwargs': {
                'top_p': 1.0,
                'use_cache': True,
                'do_sample': DO_SAMPLE,
                'temperature': 1.0,
            },
            'eos_token_ids': [
                128001,
                128008,
                128009,
            ],
            'buffer': {
                'name': 'MinibatchRolloutBuffer',
                'max_buffer_size': self.num_batches_per_update,
            },
            'max_gen_len': self.max_gen_len,
            'kl_controller': {
                'init_kl_coef': 0.0, # no KL penalty
                'kl_ctl_type': 'fixed',
            },
            'reference_model': {
                'model_config': ref_model_config,
                'precision': self.precision,
                'load_path': self.ref_path,
            },
            'non_train_fsdp_config': self.fsdp_config,
            'rewards': {
                'math_verifier': {
                    'reward_type': 'math_verifier',
                    'reward': 4,
                },
                'bad_generation_end': {
                    'reward': -1,
                    'eos_penalty': True,
                    'reward_type': 'bad_generation_end'
                },
                'math_format_verifier': {
                    'reward': 1,
                    'reward_type': 'math_format_verifier'
                },
                'penalize_extra_short_responses': {
                    'reward': -1,
                    'reward_type': 'short_response_reward',
                    'len_threshold': 10
                },
            }
        }
        algorithm_config = {
            'gradient_clipping': {
                'clipping_type': 'norm',
                'clipping_threshold': 0.001
            }
        }
        self.train_config = {
            'seed': 17,
            'model': self.model_config,
            'fsdp_config': self.fsdp_config,
            'precision': self.precision,
            'variables': variables,
            'algorithms': algorithm_config,
            'global_train_batch_size': self.device_train_batch_size * self.world_size,
            'device_train_batch_size': self.device_train_batch_size,
            'device_train_microbatch_size': self.device_train_batch_size,
            'save_folder': SAVE_FOLDER,
            'log_config': True,
            'max_seq_len': self.max_seq_len,
            'python_log_level': 'debug',
            'console_log_interval': '1ba',
            'eval_interval': '2iter',
        }
        self.logger.info("Finished build_train_config")

    def build_tokenizer(self):
        # TODO (algo): decide if we should use tokens or messages given
        # we may need token level log prob
        # TODO (infra): use the tokenizer/texts for prompt dataloader but
        # token (ids) for the experience buffer/manager
        kwargs = {
            'padding': 'longest',
            'pad_token': '<|finetune_right_pad_id|>',
            'truncation': True,
            'padding_side': 'left',
            'model_max_length': self.max_seq_len,
            'trust_remote_code': True,
        }
        tokenizer = AutoTokenizer.from_pretrained(self.pretrain_model_name, **kwargs)
        return tokenizer

    @property
    def tokenizer(self):
        if self._tokenizer is None:
            self._tokenizer = self.build_tokenizer()
        return self._tokenizer

    @property
    def fsdp_config(self):
        # TODO (infra): use actual fsdp1 config
        return {}

    def init_composer_dist(self):
        print('Initializing composer dist', composer_dist.get_local_rank(), composer_dist.get_global_rank(), composer_dist.get_world_size())
        composer_dist.initialize_dist('gpu')

    def build_orl_eval_callback(self):
        from llmfoundry.utils.builders import build_callback

        self.logger.info("Building ORL eval callback")
        kwargs = {
            'evals': [
                {
                    'name': 'gsm8k',
                },
                {
                    'name': 'math_500',
                },
                {
                    'name': 'math_hard',
                },
            ],
            'eval_overrides': {
                'generation_params': {
                    'max_tokens': _MAX_GEN_LEN
                }
            },
        }
        return build_callback(
            name='orl_eval',
            kwargs=kwargs,
            train_config=self.train_config,
        )

    def build_ppo_trainer(self):
        name = self.model_config.pop('name')
        
        self.logger.info(f"Model type: {name}")
        if name == 'hf_ppo_lm':
            self.logger.info("Creating ComposerHFPolicyLM")
            model = ComposerHFPolicyLM(**self.model_config)
        elif name == 'hf_critic_free_lm':
            self.logger.info("Creating ComposerHFCriticFreePolicyLM")
            model = ComposerHFCriticFreePolicyLM(**self.model_config)
        self.logger.info("Model created successfully")

        optimizer = DecoupledAdamW(model.parameters(), lr=1e-6)

        # TODO (infra): pull the rest of the training logic from the callback
        # to this class, e.g, how to interact with env, calculate rewards etc
        # NOTE: SingleControllerOnPolicyCallback is currently over-writing the iteration_start method
        self.ppo_callback = SingleControllerOnPolicyCallback(
            train_config=self.train_config,
        )

        # Create a dummy dataloader to make sure trainer can call .fit() with
        # the dataloader that exists at ITERATION_START. This dataloader
        # will NOT be used for training.
        dummy_dataset = torch.utils.data.TensorDataset(torch.randn(16, 1))
        dummy_distributed_sampler = torch.utils.data.distributed.DistributedSampler(dummy_dataset)
        dummy_dataloader = torch.utils.data.DataLoader(dummy_dataset, sampler=dummy_distributed_sampler)

        mlflow_logger = MLFlowLogger(
            experiment_name='test_single_controller_ppo',
            run_name=f'test_single_controller_ppo_async_{MAX_ASYNC_STEP}_deepseek_l8b_open_r1_48k',
            tracking_uri='databricks',
        )

        callbacks = [
            self.ppo_callback,
            # callbacks for scheduled garbage collection
            # this helps improve throughput by garbage collecting
            # at regular intervals on all training processes
            # ScheduledGarbageCollector(
            #     batch_interval='1000',
            # ), # TODO: Add it back after we resolve some error because we are using a dummy dataloader
            # callbacks for monitoring other metrics
            LRMonitor(),
            MemoryMonitor(),
            SpeedMonitor(window_size=10),
        ]

        # Try to add the ORL eval callback if the required dependencies are installed
        try:
            orl_eval_callback = self.build_orl_eval_callback()
            callbacks.append(orl_eval_callback)
        except Exception as e:
            self.logger.warning(f"Failed to build ORL eval callback: {e}")
            self.train_config.pop('eval_interval', None)

        self.ppo_trainer = Trainer(
            model=model,
            optimizers=optimizer,
            callbacks=callbacks,
            train_dataloader=dummy_dataloader,
            precision=self.precision,
            parallelism_config={'fsdp': self.fsdp_config},
            max_duration=f'{NUM_TRAIN_ITERATIONS}iter',
            loggers=[mlflow_logger],
            device_train_microbatch_size=1,
            load_path=self.ref_path,
            save_folder=SAVE_FOLDER,
            save_interval='1iter',
            autoresume=AUTORESUME,
        )

    def close_trainer(self):
        self.ppo_trainer.close()
    
    def attach_vllm_engines(self, vllm_engines: list[Any]):
        self.logger.info(f"Attaching {len(vllm_engines)} vLLM engines to the Training Actors")
        self.ppo_trainer.state.vllm_engines = vllm_engines

    def add_rollouts(self, current_rank_rollouts: dict[str, Any]):
        """Adds the current rank's rollouts to the callback."""
        for k, v in current_rank_rollouts.items():
            assert isinstance(v, torch.Tensor) or isinstance(v, list), f"Expected a tensor or list, got {type(v)}"
            if isinstance(v, torch.Tensor):
                current_rank_rollouts[k] = v.to(torch.device('cuda'))
        self.ppo_callback.batch_rollouts = current_rank_rollouts

    def train_1_iter(self):
        # TODO (algo): implement the top level PPO algo here instead of the
        # callback. Algorithmic researchers are expected to implement this
        # function along with above policy/value/reward/ref trainers or models
        # TODO (infra): try multiple fit to see if the (mlflow) logger, etc
        # TODO (infra): fault tolerance at iteration level first
        # TODO (infra): enable batch level control

        # NOTE: Trainer has a train microbatches function that should be used here to get low level control.
        # fit() checks if there is existing checkpoint, make a full forward pass, it will run eval pass and save pass.
        # We potentially want to run this https://github.com/mosaicml/composer/blob/dev/composer/trainer/trainer.py#L2826
        # fit() can also potentially overwrite the mlflow
        self.ppo_trainer.fit(duration='1iter')
        self.logger.info(f"#### Finished training 1 iter with loss: {self.ppo_trainer.state.loss}")


def setup_process_groups(
    master_actor: Any,
    vllm_engines: list[Any],
    vllm_tensor_parallel_size: int,
):
    """Initialize process groups for vLLM engines and master actor."""
    # Get a new port for the weight-update process group
    master_addr, _ = ray.get(
        master_actor.get_master_address.remote(),
    )  # type: ignore
    new_port = ray.get(master_actor.get_free_port.remote())  # type: ignore
    print(f'new_port: {new_port}')

    world_size = dist.get_world_size()

    # Initialize process groups for vLLM engines
    refs = [
        engine.init_process_group.remote(
            master_addr,
            new_port,
            i * vllm_tensor_parallel_size + 1,
            world_size // 2 + 1,
            'weight-update',
            backend='nccl',
        ) for i, engine in enumerate(vllm_engines)
    ]

    # Add master actor to the process group
    refs.append(
        master_actor.add_process_group.remote(
            backend='nccl',
            master_addr=master_addr,
            master_port=new_port,
            world_size=world_size // 2 + 1,
            rank=0,
            group_name='weight-update',
        ),
    )

    # Wait for all process groups to be initialized
    print(ray.get(refs))


class TrainActorGroup(SPMDActorGroup):
    """Group of training actors for PPO."""

    def __init__(self, *args: Any, **kwargs: Any):
        super().__init__(*args, **kwargs)

    def build_models(self, pretrain_model_name: str):
        """Build reference models and PPO trainers for all actors."""
        self.collective_methods.build_train_config(pretrain_model_name)
        self.collective_methods.init_composer_dist()

        # Build PPO trainers
        self.collective_methods.build_ppo_trainer()
        print('build ppo trainer done')

    def _partition_rollouts_across_ranks(self, rollouts: dict[str, Any]) -> list[dict[str, Any]]:
        """Partition the rollouts across all actors."""
        partitioned_rollouts = []
        per_rank_data_size = rollouts['prompt'].shape[0] // self.num_train_actors
        for i in range(self.num_train_actors):
            current_rank_start = i * per_rank_data_size
            current_rank_end = (i + 1) * per_rank_data_size
            current_rank_rollouts = {}
            for k, v in rollouts.items():
                assert isinstance(v, torch.Tensor) or isinstance(v, list), f"Expected a tensor or list, got {type(v)}"
                current_rank_rollouts[k] = v[current_rank_start:current_rank_end]
            partitioned_rollouts.append(current_rank_rollouts)
        return partitioned_rollouts

    def _add_latest_rollouts(self, rollouts: dict[str, Any]):
        partitioned_rollouts = self._partition_rollouts_across_ranks(rollouts)
        assert len(partitioned_rollouts) == self.num_train_actors, "Number of partitioned rollouts should be equal to the number of train actors"
        ray.get([train_actor.add_rollouts.remote(partition) for train_actor, partition in zip(self.train_actors, partitioned_rollouts)])

    def train_1_iter(self):
        # added this method to time the collectivetraining time otherwise we can time each rank but the print/logging becomes messy to read
        with time_it("training"):
            self.collective_methods.train_1_iter()

    async def run(self, num_iterations: int, experience_buffer: 'ExperienceBuffer', parameter_buffer: 'ParameterBuffer', inference_server: 'InferenceServer', lock: asyncio.Lock, semaphore: asyncio.Semaphore):
        # the overall design rn is we have a async def run function for each of the subcontroller that is responsible for async primitives but leave the rest of the logic to be sync function and use
        # asyncio.to_thread to bridge the async and sync world
        for _ in range(num_iterations):
            # Simple example of adding elements to the experience buffer
            # Populate the train actor group with the rollouts and then train
            latest_rollouts = await experience_buffer.get()
            self._add_latest_rollouts(latest_rollouts)
            await asyncio.to_thread(self.train_1_iter)
            # TODO decide where should we use the lock and the semaphore
            # it is more explicit to use them at this level but more abstracted away from trainer if we put them as input to the parameter buffer
            await parameter_buffer.put({'actor_group': self, 'inference_server': inference_server, 'lock': lock, 'semaphore': semaphore})

class InferenceServer:
    """Inference server with vLLM engines."""

    def __init__(self, num_vllm_engines: int, vllm_tensor_parallel_size: int, pretrain_model_name: str):
        self.num_vllm_engines = num_vllm_engines
        self.vllm_tensor_parallel_size = vllm_tensor_parallel_size
        self.vllm_engines = create_vllm_engines(
                num_engines=num_vllm_engines,
                tensor_parallel_size=vllm_tensor_parallel_size,
                enforce_eager=True,
                pretrain=pretrain_model_name,
                revision=None,
                seed=1,
                enable_prefix_caching=False,
                max_model_len=_MAX_SEQ_LEN,
                device_bundle={
                    'GPU': 1,
                    'CPU': 1,
                    'worker_gpu': 0,
                },
            )

    @property
    def engines(self):
        return self.vllm_engines


class RolloutAgent:
    """Rollout agent for generating sequences from the inference server."""

    def __init__(
        self,
        inference_server: InferenceServer,
        streaming_dataset_actor: 'StreamingDatasetActor',
    ):
        self.inference_server = inference_server
        self.streaming_dataset_actor = streaming_dataset_actor
        self.generation_kwargs = {
            'top_p': 1.0,
            'use_cache': True,
            'do_sample': DO_SAMPLE,
            'temperature': 1.0,
        }
        self.precision = 'amp_bf16'
        self.tokenizer_pad_token_id = ray.get(self.streaming_dataset_actor.get_tokenizer_pad_token_id.remote())
        self.prompt_handler_config = ray.get(self.streaming_dataset_actor.get_prompt_handler_config.remote())
        self.max_gen_len = self.prompt_handler_config['max_gen_len']

        # Load iter_num from the checkpoint
        self.save_folder = os.path.join(SAVE_FOLDER, 'RolloutAgent')

        self.iter_num = 0

        # Load the latest checkpoint
        self.latest_checkpoint = os.path.join(self.save_folder, 'latest.symlink')

        if AUTORESUME and os.path.exists(self.latest_checkpoint):
            print(f'Autoresuming from checkpoint for RolloutAgent.')
            with open(self.latest_checkpoint, 'rb') as f:
                checkpoint = pickle.load(f)
            self.iter_num = checkpoint['iter_num']
            print(f'Loading streaming dataloader state dict for RolloutAgent.', checkpoint['streaming_dataloader'])
            self.streaming_dataset_actor.load_dataloader_state_dict.remote(checkpoint['streaming_dataloader'])


    def get_next_iter_rollouts(self):
        """
        Gets the next rollouts from the inference server.

        Since all ranks should see different data, we need to get the rollouts for each rank.
        """
        iter_data = ray.get(self.streaming_dataset_actor.get_next_iter_prompts.remote())
        all_prompts = iter_data['prompt']
        # TODO: Since this functionality is (somewhat) shared across the OnPolicyCallback and the RolloutAgent,
        # we should move this to the separate util file.
        with get_precision_context(self.precision), torch.no_grad(), time_it("batch_inference"):
            sequences = _vllm_generate(
                vllm_engines=self.inference_server.engines,
                max_gen_len=self.max_gen_len,
                generation_kwargs=self.generation_kwargs,
                pad_token_id=self.tokenizer_pad_token_id,
                all_prompts=all_prompts,
                batch_sizes=[len(all_prompts)],
            )
        sequences = sequences[0]
        max_vllm_generated_len = max([len(response) for response in sequences])
        padded_responses = []
        for sequence in sequences:
            sequence = list(sequence)
            if len(sequence) < max_vllm_generated_len:
                sequence = sequence + [self.tokenizer_pad_token_id] * (max_vllm_generated_len - len(sequence))
            padded_responses.append(sequence)

        padded_responses = torch.tensor(
            padded_responses,
            dtype=all_prompts.dtype,
            device=torch.device('cpu'),
        )

        processed_sequences = torch.cat([all_prompts, padded_responses], dim=-1)
        iter_data['sequences'] = processed_sequences

        save_folder_iter = os.path.join(self.save_folder, f'iter_{self.iter_num}')
        checkpoint_path = os.path.join(save_folder_iter, 'checkpoint.pt')
        self.iter_num += 1

        streaming_dataloader_state_dict = ray.get(self.streaming_dataset_actor.get_dataloader_state_dict.remote())
        print(f'Streaming dataloader state dict for RolloutAgent.', streaming_dataloader_state_dict)

        # make sure that the folder path can exist
        os.makedirs(save_folder_iter, exist_ok=True)
        with open(checkpoint_path, 'wb') as f:
            pickle.dump({
                'iter_data': iter_data,
                'iter_num': self.iter_num,
                'streaming_dataloader': streaming_dataloader_state_dict,
            }, f)

        if os.path.exists(self.latest_checkpoint):
            os.remove(self.latest_checkpoint)
        os.symlink(checkpoint_path, self.latest_checkpoint)
        return iter_data

    async def run(self, num_iterations: int, experience_buffer: 'ExperienceBuffer', lock: asyncio.Lock, semaphore: asyncio.Semaphore):
        for _ in range(num_iterations):
            # semaphore has be to acquired before the lock is acquired
            # otherwise it could hang the parameter_buffer due to lock is already acquired
            await semaphore.acquire()
            async with lock:
                rollouts = await asyncio.to_thread(self.get_next_iter_rollouts)
            await experience_buffer.put(rollouts)


class ParameterBuffer(Buffer):
    """Buffer for updating the inference model."""

    def update_inference_model(self, actor: DistributedGPUActor, inference_server: InferenceServer):
        start_time = time.time()
        print('Before broadcast to vLLM')
        # TODO (infra) instead of direcly broadcasting to vllm, we should
        # push the model parameters to a parameter buffer manager and have
        # the buffer manager initiate broadcast of parameters to vllm engines
        broadcast_to_vllm(
            actor.ppo_callback.actor_critic,
            inference_server.engines,
            actor.model_update_group,
            device=torch.device('cuda'),
            loss_type=actor.ppo_callback.actor_critic.loss_type,  # type: ignore
        )
        print('Finished broadcasting to vLLM')
        print(f'Took: {time.time() - start_time} to broadcast to vllm.')
        dist.barrier()

    async def put(self, struct: dict[str, Any]):
        # prefers to implement the model update logic in the Buffer class as the buffer is a bridge between the trainer actor and the inference server
        # and knows the best way to transfer the model parameters. Trainer just needs to put necessary struct to this api
        async with struct['lock']:
            struct['actor_group'].collective_methods.execute(partial(self.update_inference_model, inference_server=struct['inference_server']))
        struct['semaphore'].release()


class ExperienceBuffer(Buffer):
    """Buffer for storing experiences."""

    async def put(self, struct: dict[str, Any]):
        await self.buffer.put(struct)

    async def get(self, struct: Optional[dict[str, Any]] = None):
        return await self.buffer.get()

    def __len__(self):
        return len(self.buffer)


class StreamingDatasetActor(BaseDistributedGPUActor):
    """Streaming actor for loading prompts onto the experience buffer."""

    def __init__(self):
        # Setting up the distributed environment (WORLD_SIZE = 1)
        super().__init__(
            rank=0,
            world_size=1,
            master_addr=None,
            master_port=None,
        )

        # Setting up all of the configs
        # TODO: We should move these to dataclasses
        # TODO: In a future PR, create all configs in the main function and populate
        # the correct configs across all entities (e.g. DistributedGPUActor, StreamingDatasetActor, etc)
        self.pretrain_model_name = _MODEL_NAME
        self.prompt_handler_config = {
            "global_train_batch_size": GLOBAL_TRAIN_BATCH_SIZE,
            "generations_per_prompt": GENERATIONS_PER_PROMPT,
            "num_batches_per_update": NUM_BATCHES_PER_UPDATE,
            "max_seq_len": _MAX_SEQ_LEN,
            "max_gen_len": _MAX_GEN_LEN,
        }
        self.tokenizer_config = {
            'padding': 'longest',
            'pad_token': '<|finetune_right_pad_id|>',
            'truncation': True,
            'padding_side': 'left',
            'model_max_length': self.prompt_handler_config['max_seq_len'],
            'trust_remote_code': True,
        }
        timestamp = datetime.datetime.now().strftime("%Y%m%d_%H%M%S")
        temp_dataset_dir = f"/tmp/dataset/prompt_{timestamp}/"
        self.dataloader_config = {
            'name': 'prompt',
            'dataset': {
                'local': temp_dataset_dir,
                'split': 'train',
                'remote': 'dbfs:/Volumes/datasets/ashutoshbaheti/orl_data/open_r1_filtered/dpsk_8b_open_r1_48k/',
                'shuffle': True,
                'max_gen_len': self.prompt_handler_config['max_gen_len'],
                'max_seq_len': self.prompt_handler_config['max_seq_len'],
                'shuffle_seed': 17,
                'download_timeout': 1800
            },
            'drop_last': True,
            'num_workers': 1,
        }

        # Key variables
        global_train_batch_size = self.prompt_handler_config['global_train_batch_size']
        self.generations_per_prompt = self.prompt_handler_config['generations_per_prompt']
        num_batches_per_update = self.prompt_handler_config['num_batches_per_update']
        total_num_generations = global_train_batch_size * num_batches_per_update
        self.num_prompts_per_iteration = total_num_generations // self.generations_per_prompt

        # Validate that the total number of generations is divisible by the number of generations per prompt
        assert total_num_generations % self.generations_per_prompt == 0, "total_num_generations must be divisible by generations_per_prompt"

        # Creating main entities
        self.tokenizer = self._build_tokenizer()
        self.dataloader = self._build_dataloader()
        self.dataloader_iter = iter(self.dataloader)

    def _build_dataloader(self):
        foundry_dataspec = build_dataloader(
            cfg = self.dataloader_config,
            tokenizer = self.tokenizer,
            device_batch_size = self.num_prompts_per_iteration,
        )
        return foundry_dataspec.dataloader

    def _build_tokenizer(self):
        tokenizer = AutoTokenizer.from_pretrained(self.pretrain_model_name, **self.tokenizer_config)
        return tokenizer

    def get_prompt_handler_config(self):
        return self.prompt_handler_config

    def get_tokenizer_pad_token_id(self):
        return self.tokenizer.pad_token_id

    def _get_single_iter_prompts(self):
        """Gets a single iteration's prompts from the dataloader."""
        try:
            return next(self.dataloader_iter)
        except StopIteration:
            self.dataloader_iter = iter(self.dataloader)
            return next(self.dataloader_iter)

    def get_next_iter_prompts(self):
        """Gets the next iteration's prompts across all ranks and prepares them for the rollout agent."""
        batches = [self._get_single_iter_prompts()]

        return preprocess_batches(batches, self.generations_per_prompt, self.tokenizer.pad_token_id)

    def get_dataloader_state_dict(self):
        return self.dataloader.state_dict()
    
    def load_dataloader_state_dict(self, state_dict: dict):
        self.dataloader.load_state_dict(state_dict)


class PPOController:
    """PPO controller for training the policy and value networks."""

    def __init__(
        self,
        train_actor: TrainActorGroup,
        inference_server: InferenceServer,
        rollout_agent: RolloutAgent,
        parameter_buffer: ParameterBuffer,
        experience_buffer: ExperienceBuffer,
        pretrain_model_name: str,
    ):
        self.train_actor = train_actor
        self.inference_server = inference_server
        self.rollout_agent = rollout_agent
        self.parameter_buffer = parameter_buffer
        self.experience_buffer = experience_buffer
        self.train_actor.build_models(pretrain_model_name)
        setup_process_groups(
            self.train_actor.master_actor,
            inference_server.engines,
            inference_server.vllm_tensor_parallel_size,
        )
        self.lock = asyncio.Lock()
        self.semaphore = asyncio.Semaphore(MAX_ASYNC_STEP)
        self.train_actor.collective_methods.attach_vllm_engines(self.inference_server.engines)
    
    async def train_async(self, num_iterations: int):
        # we need to sync the train actor and the rollout agent once otherwise in async the rollout agent could start with params not synced with the train actor
        await self.parameter_buffer.put({'actor_group': self.train_actor, 'inference_server': self.inference_server, 'lock': self.lock, 'semaphore': self.semaphore})
        train_task = asyncio.create_task(self.train_actor.run(num_iterations, self.experience_buffer, self.parameter_buffer, self.inference_server, self.lock, self.semaphore))
        rollout_task = asyncio.create_task(self.rollout_agent.run(num_iterations, self.experience_buffer, self.lock, self.semaphore))
        await asyncio.gather(train_task, rollout_task)
        self.train_actor.collective_methods.close_trainer()



def _run_single_controller_ppo(
    config: Any,
):
    """Shared function for running single controller PPO.

    Args:
        config: OmegaConf configuration object containing all parameters
    """
    # Set vLLM attention backend to FLASH_ATTN otherwise FlashInfer backend
    # takes too long to jit compile
    os.environ['VLLM_ATTENTION_BACKEND'] = 'FLASH_ATTN'

    # Disable setting CUDA_VISIBLE_DEVICES by ray, we will set it manually
    os.environ['RAY_EXPERIMENTAL_NOSET_CUDA_VISIBLE_DEVICES'] = '1'

    with start_ray_server() as _address:
        # only rank 0 is the master controller
        if dist.get_rank() == 0:
            world_size = getattr(config, "world_size", 0)
            if world_size == 0:
                world_size = dist.get_world_size()

            # Create buffers for the parameter and experience buffers
            # first since they don't have external dependencies
            parameter_buffer = ParameterBuffer()
            experience_buffer = ExperienceBuffer()

            # create SPMD training actors of the system
            num_train_actors = world_size // 2
            train_actor = TrainActorGroup(num_train_actors, DistributedGPUActor)

            # Create vLLM engines (or inference actors)
            vllm_tensor_parallel_size = 1
            num_vllm_engines = (
                world_size - num_train_actors
            ) // vllm_tensor_parallel_size
            # TODO: Encapsulate this into a inference server manager class
            pretrain_model_name = config.pretrain_model_name
            inference_server = InferenceServer(
                num_vllm_engines=num_vllm_engines,
                vllm_tensor_parallel_size=vllm_tensor_parallel_size,
                pretrain_model_name=pretrain_model_name,
            )

            # We are using a CPU worker for the StreamingActor
            # and this involves a super hacky workaround by
            # uninstalling megablocks if it exists. Better solutions
            # would include:
            # 1) decouple StreamingActor from llm-foundry altogether
            # 2) don't broadly import llm-foundry in compose-rl (only
            # import it into codepaths/files that will only be used by
            # GPUActors as opposed to CPUActors)
            # 3) Setting up ray actors with correct environments (which
            # would involve creating a BaseDistributedActor instead of a
            # BaseDistributedGPUActor so that we can use CPUs)
            # We uninstall megablocks after the Train Actors have been
            # created so that those actors still have megablocks functionality.
            uninstall_megablocks_if_exists()
            streaming_dataset_actor = ray.remote(num_gpus=0)(StreamingDatasetActor).remote()
            rollout_agent = RolloutAgent(inference_server, streaming_dataset_actor)

            ppo_controller = PPOController(
                train_actor,
                inference_server,
                rollout_agent,
                parameter_buffer,
                experience_buffer,
                pretrain_model_name,
            )
            asyncio.run(ppo_controller.train_async(NUM_TRAIN_ITERATIONS))


if __name__ == '__main__':
    # Parse command line arguments
    parser = argparse.ArgumentParser(description='Run single controller PPO with configuration file')
    parser.add_argument('--file_path', type=str, required=False, default=None,
                       help='Path to the OmegaConf YAML configuration file')
    args = parser.parse_args()
    
    # Load configuration using OmegaConf
    if args.file_path is not None:
        config = om.load(args.file_path)
    else:
        config = om.create({
            'pretrain_model_name': _MODEL_NAME,
        })
    
    # This is an example of how to move the controller logic from PPO Callback
    # to a separate trainer actor above and this main single controller
    # function.
    _run_single_controller_ppo(config)
<|MERGE_RESOLUTION|>--- conflicted
+++ resolved
@@ -52,18 +52,11 @@
 GLOBAL_TRAIN_BATCH_SIZE = 64
 GENERATIONS_PER_PROMPT = 8  
 NUM_BATCHES_PER_UPDATE = 8
-<<<<<<< HEAD
-NUM_TRAIN_ITERATIONS = 8
-
-_MAX_SEQ_LEN = 10000
-_MAX_GEN_LEN = 8000
-=======
 
 AUTORESUME = True
 SAVE_FOLDER = '/checkpoints/grpo_single_controller'
 NUM_TRAIN_ITERATIONS = 50
 DO_SAMPLE = True
->>>>>>> 2fbdbb58
 
 _MAX_SEQ_LEN = 10240
 _MAX_GEN_LEN = 8192
