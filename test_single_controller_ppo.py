# Copyright 2024 MosaicML ComposeRL authors
# SPDX-License-Identifier: Apache-2.0


# Copy the test file in the root of the repo
# NOTE: This actually runs GRPO instead of PPO
# cd compose-rl
# run cmd: composer test_single_controller_ppo.py --file_path yamls/orig_ppo.yaml
# If I do ctrl+c to kill job
# Check with `ray status` to see if the actors are still running
# If they are, then run `ray stop`

import argparse
import asyncio
from contextlib import contextmanager
import logging
import os
import pickle
import time
import datetime
from functools import partial
from typing import Any, Optional

from composer.loggers import MLFlowLogger
import ray
import torch
import torch.distributed as dist
from composer import Trainer
from composer.core import get_precision_context
from composer.optim import DecoupledAdamW
from composer.utils import dist as composer_dist
from llmfoundry.data import build_dataloader
from omegaconf import OmegaConf as om
from transformers import AutoTokenizer
from composer.callbacks import MemoryMonitor, SpeedMonitor, LRMonitor

from compose_rl.algorithms.online import (
    ComposerHFPolicyLM,
    ComposerHFCriticFreePolicyLM,
    SingleControllerOnPolicyCallback,
)
from compose_rl.algorithms.online.generation_utils import (
    broadcast_to_vllm,
    create_vllm_engines,
    _vllm_generate,
)
from compose_rl.utils.ray_utils import start_ray_server, uninstall_megablocks_if_exists
from compose_rl.controllers import BaseDistributedGPUActor, SPMDActorGroup
from compose_rl.controllers.buffer import Buffer
from compose_rl.algorithms.online.callback_utils import preprocess_batches

<<<<<<< HEAD
GLOBAL_TRAIN_BATCH_SIZE = 64
GENERATIONS_PER_PROMPT = 8  
NUM_BATCHES_PER_UPDATE = 8

AUTORESUME = True
SAVE_FOLDER = '/checkpoints/grpo_single_controller'
NUM_TRAIN_ITERATIONS = 50
DO_SAMPLE = True

_MAX_SEQ_LEN = 10240
_MAX_GEN_LEN = 8192

_MODEL_NAME = 'deepseek-ai/DeepSeek-R1-Distill-Llama-8B'
_DATASET_PATH = 'dbfs:/Volumes/datasets/ashutoshbaheti/orl_data/math_lighteval/llama3_8b_math_prompts/'
MAX_ASYNC_STEP = 1
=======
>>>>>>> 10f2b785

@contextmanager
def time_it(name: str):
    start_time = time.time()
    print(f"[{name}] started at {time.strftime('%X')}")
    yield
    end_time = time.time()
    print(f"[{name}] finished at {time.strftime('%X')}")
    print(f"[{name}] took {end_time - start_time:.2f} seconds")


class DistributedGPUActor(BaseDistributedGPUActor):
    """Distributed GPU actor for testing."""

    def __init__(
        self,
        rank: int,
        world_size: int,
        master_addr: Optional[str] = None,
        master_port: Optional[int] = None,
    ):
        super().__init__(rank, world_size, master_addr, master_port)
        
        # Configure Ray actor logging - this will go to Ray logs
        self.logger = logging.getLogger(f"Actor-{rank}")
        self.logger.setLevel(logging.INFO)
        
        # Create console handler that will be captured by Ray
        handler = logging.StreamHandler()
        formatter = logging.Formatter(f'[ACTOR-{rank}] %(asctime)s - %(levelname)s - %(message)s')
        handler.setFormatter(formatter)
        self.logger.addHandler(handler)
        
        self.config = None
        self.model = None
        self.model_update_group = None
        self.ref_path = None
        self._dataloader = None
        self._tokenizer = None
        self.ppo_callback = None
        self.ppo_trainer: Trainer = None  # type: ignore

        self.pretrain_model_name = None
        self.device_train_batch_size = None
        self.num_batches_per_update = None
        self.max_seq_len = None
        self.precision = None  # type: ignore
        self.train_config: dict = None  # type: ignore
        self.model_config = None
        self.global_train_batch_size = None
        self.max_gen_len = None

    def build_train_config(self, config: Any):
        self.config = config
        self.logger.info(f"Starting build_train_config with model: {self.config.model.pretrained_model_name_or_path}")
        self.pretrain_model_name = self.config.model.pretrained_model_name_or_path

        self.model_config = om.to_container(self.config.model, resolve=True)
        self.model_config['tokenizer'] = self.tokenizer

        self.global_train_batch_size = self.config.global_train_batch_size
        self.device_train_batch_size = self.global_train_batch_size // self.world_size
        self.num_batches_per_update = self.config.variables.num_batches_per_update
        self.max_seq_len = self.config.max_seq_len
        self.max_gen_len = self.config.variables.max_gen_len
        self.precision = self.config.precision

        variables = om.to_container(self.config.variables, resolve=True)
        algorithm_config = self.config.algorithms

        self.train_config = {
            'seed': self.config.seed,
            'model': self.model_config,
            'fsdp_config': self.fsdp_config,
            'precision': self.precision,
            'variables': variables,
            'algorithms': algorithm_config,
            'global_train_batch_size': self.device_train_batch_size * self.world_size,
            'device_train_batch_size': self.device_train_batch_size,
            'device_train_microbatch_size': self.device_train_batch_size,
            'save_folder': self.config.save_folder,
            'log_config': self.config.log_config,
            'max_seq_len': self.max_seq_len,
            'python_log_level': self.config.python_log_level,
            'console_log_interval': self.config.console_log_interval,
            'eval_interval': self.config.eval_interval,
        }
        self.logger.info("Finished build_train_config")

    def build_tokenizer(self):
        # TODO (algo): decide if we should use tokens or messages given
        # we may need token level log prob
        # TODO (infra): use the tokenizer/texts for prompt dataloader but
        # token (ids) for the experience buffer/manager
        kwargs = self.config.tokenizer.kwargs
        tokenizer = AutoTokenizer.from_pretrained(self.pretrain_model_name, **kwargs)
        return tokenizer

    @property
    def tokenizer(self):
        if self._tokenizer is None:
            self._tokenizer = self.build_tokenizer()
        return self._tokenizer

    @property
    def fsdp_config(self):
        # TODO (infra): use actual fsdp1 config
        return {"sync_module_states": True}

    def init_composer_dist(self):
        print('Initializing composer dist', composer_dist.get_local_rank(), composer_dist.get_global_rank(), composer_dist.get_world_size())
        composer_dist.initialize_dist('gpu')

    def build_orl_eval_callback(self):
        from llmfoundry.utils.builders import build_callback

        self.logger.info("Building ORL eval callback")
        kwargs = om.to_container(self.config.callbacks.orl_eval, resolve=True)
        return build_callback(
            name='orl_eval',
            kwargs=kwargs,
            train_config=self.train_config,
        )

    def build_ppo_trainer(self):
        name = self.model_config.pop('name')
        
        self.logger.info(f"Model type: {name}")
        if name == 'hf_ppo_lm':
            self.logger.info("Creating ComposerHFPolicyLM")
            model = ComposerHFPolicyLM(**self.model_config)
        elif name == 'hf_critic_free_lm':
            self.logger.info("Creating ComposerHFCriticFreePolicyLM")
            model = ComposerHFCriticFreePolicyLM(**self.model_config)
        self.logger.info("Model created successfully")

        optimizer = DecoupledAdamW(model.parameters(), lr=1e-6)

        # TODO (infra): pull the rest of the training logic from the callback
        # to this class, e.g, how to interact with env, calculate rewards etc
        # NOTE: SingleControllerOnPolicyCallback is currently over-writing the iteration_start method
        self.ppo_callback = SingleControllerOnPolicyCallback(
            train_config=self.train_config,
        )

        # Create a dummy dataloader to make sure trainer can call .fit() with
        # the dataloader that exists at ITERATION_START. This dataloader
        # will NOT be used for training.
        dummy_dataset = torch.utils.data.TensorDataset(torch.randn(16, 1))
        dummy_distributed_sampler = torch.utils.data.distributed.DistributedSampler(dummy_dataset)
        dummy_dataloader = torch.utils.data.DataLoader(dummy_dataset, sampler=dummy_distributed_sampler)

        mlflow_logger = MLFlowLogger(
<<<<<<< HEAD
            experiment_name='test_single_controller_ppo',
            run_name=f'test_single_controller_ppo_async_{MAX_ASYNC_STEP}_deepseek_l8b_{_DATASET_PATH.split("/")[-2]}',
            tracking_uri='databricks',
=======
            experiment_name=self.config.loggers.mlflow.experiment_name,
            run_name=f'test_single_controller_ppo_async_{self.config.max_async_step}_deepseek_l8b_open_r1_48k',
            tracking_uri=self.config.loggers.mlflow.tracking_uri,
>>>>>>> 10f2b785
        )

        callbacks = [
            self.ppo_callback,
            # callbacks for scheduled garbage collection
            # this helps improve throughput by garbage collecting
            # at regular intervals on all training processes
            # ScheduledGarbageCollector(
            #     batch_interval='1000',
            # ), # TODO: Add it back after we resolve some error because we are using a dummy dataloader
            # callbacks for monitoring other metrics
            LRMonitor(),
            MemoryMonitor(),
            SpeedMonitor(window_size=10),
        ]

        # Try to add the ORL eval callback if the required dependencies are installed
        try:
            orl_eval_callback = self.build_orl_eval_callback()
            callbacks.append(orl_eval_callback)
        except Exception as e:
            self.logger.warning(f"Failed to build ORL eval callback: {e}")
            self.train_config.pop('eval_interval', None)

        self.ppo_trainer = Trainer(
            model=model,
            optimizers=optimizer,
            callbacks=callbacks,
            train_dataloader=dummy_dataloader,
            precision=self.precision,
            parallelism_config={'fsdp': self.fsdp_config},
            max_duration=self.config.max_duration,
            loggers=[mlflow_logger],
            device_train_microbatch_size=self.config.device_train_microbatch_size,
            load_path=self.ref_path,
            save_folder=self.config.save_folder,
            save_interval='1iter',
            autoresume=self.config.autoresume,
        )

    def close_trainer(self):
        self.ppo_trainer.close()
    
    def attach_vllm_engines(self, vllm_engines: list[Any]):
        self.logger.info(f"Attaching {len(vllm_engines)} vLLM engines to the Training Actors")
        self.ppo_trainer.state.vllm_engines = vllm_engines

    def add_rollouts(self, current_rank_rollouts: dict[str, Any]):
        """Adds the current rank's rollouts to the callback."""
        for k, v in current_rank_rollouts.items():
            assert isinstance(v, torch.Tensor) or isinstance(v, list), f"Expected a tensor or list, got {type(v)}"
            if isinstance(v, torch.Tensor):
                current_rank_rollouts[k] = v.to(torch.device('cuda'))
        self.ppo_callback.batch_rollouts = current_rank_rollouts

    def train_1_iter(self):
        # TODO (algo): implement the top level PPO algo here instead of the
        # callback. Algorithmic researchers are expected to implement this
        # function along with above policy/value/reward/ref trainers or models
        # TODO (infra): try multiple fit to see if the (mlflow) logger, etc
        # TODO (infra): fault tolerance at iteration level first
        # TODO (infra): enable batch level control

        # NOTE: Trainer has a train microbatches function that should be used here to get low level control.
        # fit() checks if there is existing checkpoint, make a full forward pass, it will run eval pass and save pass.
        # We potentially want to run this https://github.com/mosaicml/composer/blob/dev/composer/trainer/trainer.py#L2826
        # fit() can also potentially overwrite the mlflow
        self.ppo_trainer.fit(duration='1iter')
        self.logger.info(f"#### Finished training 1 iter with loss: {self.ppo_trainer.state.loss}")


def setup_process_groups(
    master_actor: Any,
    vllm_engines: list[Any],
    vllm_tensor_parallel_size: int,
):
    """Initialize process groups for vLLM engines and master actor."""
    # Get a new port for the weight-update process group
    master_addr, _ = ray.get(
        master_actor.get_master_address.remote(),
    )  # type: ignore
    new_port = ray.get(master_actor.get_free_port.remote())  # type: ignore
    print(f'new_port: {new_port}')

    world_size = dist.get_world_size()

    # Initialize process groups for vLLM engines
    refs = [
        engine.init_process_group.remote(
            master_addr,
            new_port,
            i * vllm_tensor_parallel_size + 1,
            world_size // 2 + 1,
            'weight-update',
            backend='nccl',
        ) for i, engine in enumerate(vllm_engines)
    ]

    # Add master actor to the process group
    refs.append(
        master_actor.add_process_group.remote(
            backend='nccl',
            master_addr=master_addr,
            master_port=new_port,
            world_size=world_size // 2 + 1,
            rank=0,
            group_name='weight-update',
        ),
    )

    # Wait for all process groups to be initialized
    print(ray.get(refs))


class TrainActorGroup(SPMDActorGroup):
    """Group of training actors for PPO."""

    def __init__(self, *args: Any, **kwargs: Any):
        super().__init__(*args, **kwargs)

    def build_models(self, config: Any):
        """Build reference models and PPO trainers for all actors."""
        self.collective_methods.build_train_config(config)
        self.collective_methods.init_composer_dist()

        # Build PPO trainers
        self.collective_methods.build_ppo_trainer()
        print('build ppo trainer done')

    def _partition_rollouts_across_ranks(self, rollouts: dict[str, Any]) -> list[dict[str, Any]]:
        """Partition the rollouts across all actors."""
        partitioned_rollouts = []
        per_rank_data_size = rollouts['prompt'].shape[0] // self.num_train_actors
        for i in range(self.num_train_actors):
            current_rank_start = i * per_rank_data_size
            current_rank_end = (i + 1) * per_rank_data_size
            current_rank_rollouts = {}
            for k, v in rollouts.items():
                assert isinstance(v, torch.Tensor) or isinstance(v, list), f"Expected a tensor or list, got {type(v)}"
                current_rank_rollouts[k] = v[current_rank_start:current_rank_end]
            partitioned_rollouts.append(current_rank_rollouts)
        return partitioned_rollouts

    def _add_latest_rollouts(self, rollouts: dict[str, Any]):
        partitioned_rollouts = self._partition_rollouts_across_ranks(rollouts)
        assert len(partitioned_rollouts) == self.num_train_actors, "Number of partitioned rollouts should be equal to the number of train actors"
        ray.get([train_actor.add_rollouts.remote(partition) for train_actor, partition in zip(self.train_actors, partitioned_rollouts)])

    def train_1_iter(self):
        # added this method to time the collectivetraining time otherwise we can time each rank but the print/logging becomes messy to read
        with time_it("training"):
            self.collective_methods.train_1_iter()

    async def run(self, num_iterations: int, experience_buffer: 'ExperienceBuffer', parameter_buffer: 'ParameterBuffer', inference_server: 'InferenceServer', lock: asyncio.Lock, semaphore: asyncio.Semaphore):
        # the overall design rn is we have a async def run function for each of the subcontroller that is responsible for async primitives but leave the rest of the logic to be sync function and use
        # asyncio.to_thread to bridge the async and sync world
        for _ in range(num_iterations):
            # Simple example of adding elements to the experience buffer
            # Populate the train actor group with the rollouts and then train
            latest_rollouts = await experience_buffer.get()
            self._add_latest_rollouts(latest_rollouts)
            await asyncio.to_thread(self.train_1_iter)
            # TODO decide where should we use the lock and the semaphore
            # it is more explicit to use them at this level but more abstracted away from trainer if we put them as input to the parameter buffer
            await parameter_buffer.put({'actor_group': self, 'inference_server': inference_server, 'lock': lock, 'semaphore': semaphore})

class InferenceServer:
    """Inference server with vLLM engines."""

    def __init__(self, num_vllm_engines: int, pretrain_model_name: str, config: Any):
        self.num_vllm_engines = num_vllm_engines
        self.vllm_tensor_parallel_size = config.vllm_tensor_parallel_size
        self.vllm_engines = create_vllm_engines(
                num_engines=num_vllm_engines,
                tensor_parallel_size=self.vllm_tensor_parallel_size,
                enforce_eager=True,
                pretrain=pretrain_model_name,
                revision=None,
                seed=1,
                enable_prefix_caching=config.vllm_enable_prefix_caching,
                max_model_len=config.max_seq_len,
                device_bundle={
                    'GPU': 1,
                    'CPU': 1,
                    'worker_gpu': 0,
                },
            )

    @property
    def engines(self):
        return self.vllm_engines


class RolloutAgent:
    """Rollout agent for generating sequences from the inference server."""

    def __init__(
        self,
        inference_server: InferenceServer,
        streaming_dataset_actor: 'StreamingDatasetActor',
        config: Any,
    ):
        self.inference_server = inference_server
        self.streaming_dataset_actor = streaming_dataset_actor
        self.generation_kwargs = config.variables.generation_kwargs
        self.precision = config.precision
        self.tokenizer_pad_token_id = ray.get(self.streaming_dataset_actor.get_tokenizer_pad_token_id.remote())
        self.prompt_handler_config = ray.get(self.streaming_dataset_actor.get_prompt_handler_config.remote())
        self.max_gen_len = self.prompt_handler_config['max_gen_len']

        # Load iter_num from the checkpoint
        self.save_folder = os.path.join(config.save_folder, 'RolloutAgent')

        self.iter_num = 0

        # Load the latest checkpoint
        self.latest_checkpoint = os.path.join(self.save_folder, 'latest.symlink')

        if config.autoresume and os.path.exists(self.latest_checkpoint):
            print(f'Autoresuming from checkpoint for RolloutAgent.')
            with open(self.latest_checkpoint, 'rb') as f:
                checkpoint = pickle.load(f)
            self.iter_num = checkpoint['iter_num']
            print(f'Loading streaming dataloader state dict for RolloutAgent.', checkpoint['streaming_dataloader'])
            self.streaming_dataset_actor.load_dataloader_state_dict.remote(checkpoint['streaming_dataloader'])


    def get_next_iter_rollouts(self):
        """
        Gets the next rollouts from the inference server.

        Since all ranks should see different data, we need to get the rollouts for each rank.
        """
        iter_data = ray.get(self.streaming_dataset_actor.get_next_iter_prompts.remote())
        all_prompts = iter_data['prompt']
        # TODO: Since this functionality is (somewhat) shared across the OnPolicyCallback and the RolloutAgent,
        # we should move this to the separate util file.
        with get_precision_context(self.precision), torch.no_grad(), time_it("batch_inference"):
            sequences = _vllm_generate(
                vllm_engines=self.inference_server.engines,
                max_gen_len=self.max_gen_len,
                generation_kwargs=self.generation_kwargs,
                pad_token_id=self.tokenizer_pad_token_id,
                all_prompts=all_prompts,
                batch_sizes=[len(all_prompts)],
            )
        sequences = sequences[0]
        max_vllm_generated_len = max([len(response) for response in sequences])
        padded_responses = []
        for sequence in sequences:
            sequence = list(sequence)
            if len(sequence) < max_vllm_generated_len:
                sequence = sequence + [self.tokenizer_pad_token_id] * (max_vllm_generated_len - len(sequence))
            padded_responses.append(sequence)

        padded_responses = torch.tensor(
            padded_responses,
            dtype=all_prompts.dtype,
            device=torch.device('cpu'),
        )

        processed_sequences = torch.cat([all_prompts, padded_responses], dim=-1)
        iter_data['sequences'] = processed_sequences

        save_folder_iter = os.path.join(self.save_folder, f'iter_{self.iter_num}')
        checkpoint_path = os.path.join(save_folder_iter, 'checkpoint.pt')
        self.iter_num += 1

        streaming_dataloader_state_dict = ray.get(self.streaming_dataset_actor.get_dataloader_state_dict.remote())
        print(f'Streaming dataloader state dict for RolloutAgent.', streaming_dataloader_state_dict)

        # make sure that the folder path can exist
        os.makedirs(save_folder_iter, exist_ok=True)
        with open(checkpoint_path, 'wb') as f:
            pickle.dump({
                'iter_data': iter_data,
                'iter_num': self.iter_num,
                'streaming_dataloader': streaming_dataloader_state_dict,
            }, f)

        if os.path.exists(self.latest_checkpoint):
            os.remove(self.latest_checkpoint)
        os.symlink(checkpoint_path, self.latest_checkpoint)
        return iter_data

    async def run(self, num_iterations: int, experience_buffer: 'ExperienceBuffer', lock: asyncio.Lock, semaphore: asyncio.Semaphore):
        for _ in range(num_iterations):
            # semaphore has be to acquired before the lock is acquired
            # otherwise it could hang the parameter_buffer due to lock is already acquired
            await semaphore.acquire()
            async with lock:
                rollouts = await asyncio.to_thread(self.get_next_iter_rollouts)
            await experience_buffer.put(rollouts)


class ParameterBuffer(Buffer):
    """Buffer for updating the inference model."""

    def update_inference_model(self, actor: DistributedGPUActor, inference_server: InferenceServer):
        start_time = time.time()
        print('Before broadcast to vLLM')
        # TODO (infra) instead of direcly broadcasting to vllm, we should
        # push the model parameters to a parameter buffer manager and have
        # the buffer manager initiate broadcast of parameters to vllm engines
        broadcast_to_vllm(
            actor.ppo_callback.actor_critic,
            inference_server.engines,
            actor.model_update_group,
            device=torch.device('cuda'),
            loss_type=actor.ppo_callback.actor_critic.loss_type,  # type: ignore
        )
        print('Finished broadcasting to vLLM')
        print(f'Took: {time.time() - start_time} to broadcast to vllm.')
        dist.barrier()

    async def put(self, struct: dict[str, Any]):
        # prefers to implement the model update logic in the Buffer class as the buffer is a bridge between the trainer actor and the inference server
        # and knows the best way to transfer the model parameters. Trainer just needs to put necessary struct to this api
        async with struct['lock']:
            struct['actor_group'].collective_methods.execute(partial(self.update_inference_model, inference_server=struct['inference_server']))
        struct['semaphore'].release()


class ExperienceBuffer(Buffer):
    """Buffer for storing experiences."""

    async def put(self, struct: dict[str, Any]):
        await self.buffer.put(struct)

    async def get(self, struct: Optional[dict[str, Any]] = None):
        return await self.buffer.get()

    def __len__(self):
        return len(self.buffer)


class StreamingDatasetActor(BaseDistributedGPUActor):
    """Streaming actor for loading prompts onto the experience buffer."""

    def __init__(self, config: Any):
        # Setting up the distributed environment (WORLD_SIZE = 1)
        super().__init__(
            rank=0,
            world_size=1,
            master_addr=None,
            master_port=None,
        )

        # Setting up all of the configs
        # TODO: We should move these to dataclasses
        # TODO: In a future PR, create all configs in the main function and populate
        # the correct configs across all entities (e.g. DistributedGPUActor, StreamingDatasetActor, etc)
        self.pretrain_model_name = config.model.pretrained_model_name_or_path
        self.prompt_handler_config = {
            'global_train_batch_size': config.global_train_batch_size,
            'generations_per_prompt': config.variables.generations_per_prompt,
            'num_batches_per_update': config.variables.num_batches_per_update,
            'max_seq_len': config.max_seq_len,
            'max_gen_len': config.variables.max_gen_len,
        }
        self.tokenizer_config = config.tokenizer.kwargs
        self.dataloader_config = config.train_loader

        timestamp = datetime.datetime.now().strftime("%Y%m%d_%H%M%S")
<<<<<<< HEAD
        temp_dataset_dir = f"/tmp/dataset/prompt_{timestamp}/"
        self.dataloader_config = {
            'name': 'prompt',
            'dataset': {
                'local': temp_dataset_dir,
                'split': 'train',
                'remote': _DATASET_PATH,
                'shuffle': True,
                'max_gen_len': self.prompt_handler_config['max_gen_len'],
                'max_seq_len': self.prompt_handler_config['max_seq_len'],
                'shuffle_seed': 17,
                'download_timeout': 1800
            },
            'drop_last': True,
            'num_workers': 1,
        }
=======
        self.dataloader_config['dataset']['local'] = \
            self.dataloader_config['dataset']['local'].format(timestamp=timestamp)
>>>>>>> 10f2b785

        # Key variables
        global_train_batch_size = config.global_train_batch_size
        self.generations_per_prompt = config.variables.generations_per_prompt
        num_batches_per_update = config.variables.num_batches_per_update
        total_num_generations = global_train_batch_size * num_batches_per_update
        self.num_prompts_per_iteration = total_num_generations // self.generations_per_prompt

        # Validate that the total number of generations is divisible by the number of generations per prompt
        assert total_num_generations % self.generations_per_prompt == 0, "total_num_generations must be divisible by generations_per_prompt"

        # Creating main entities
        self.tokenizer = self._build_tokenizer()
        self.dataloader = self._build_dataloader()
        self.dataloader_iter = iter(self.dataloader)

    def _build_dataloader(self):
        foundry_dataspec = build_dataloader(
            cfg = self.dataloader_config,
            tokenizer = self.tokenizer,
            device_batch_size = self.num_prompts_per_iteration,
        )
        return foundry_dataspec.dataloader

    def _build_tokenizer(self):
        tokenizer = AutoTokenizer.from_pretrained(self.pretrain_model_name, **self.tokenizer_config)
        return tokenizer

    def get_prompt_handler_config(self):
        return self.prompt_handler_config

    def get_tokenizer_pad_token_id(self):
        return self.tokenizer.pad_token_id

    def _get_single_iter_prompts(self):
        """Gets a single iteration's prompts from the dataloader."""
        try:
            return next(self.dataloader_iter)
        except StopIteration:
            self.dataloader_iter = iter(self.dataloader)
            return next(self.dataloader_iter)

    def get_next_iter_prompts(self):
        """Gets the next iteration's prompts across all ranks and prepares them for the rollout agent."""
        batches = [self._get_single_iter_prompts()]

        return preprocess_batches(batches, self.generations_per_prompt, self.tokenizer.pad_token_id)

    def get_dataloader_state_dict(self):
        return self.dataloader.state_dict()
    
    def load_dataloader_state_dict(self, state_dict: dict):
        self.dataloader.load_state_dict(state_dict)


class PPOController:
    """PPO controller for training the policy and value networks."""

    def __init__(
        self,
        train_actor: TrainActorGroup,
        inference_server: InferenceServer,
        rollout_agent: RolloutAgent,
        parameter_buffer: ParameterBuffer,
        experience_buffer: ExperienceBuffer,
        config: Any,
    ):
        self.train_actor = train_actor
        self.inference_server = inference_server
        self.rollout_agent = rollout_agent
        self.parameter_buffer = parameter_buffer
        self.experience_buffer = experience_buffer
        self.train_actor.build_models(config)
        setup_process_groups(
            self.train_actor.master_actor,
            inference_server.engines,
            inference_server.vllm_tensor_parallel_size,
        )
        self.lock = asyncio.Lock()
        self.semaphore = asyncio.Semaphore(config.max_async_step)
        self.train_actor.collective_methods.attach_vllm_engines(self.inference_server.engines)
        self.config = config
    
    async def train_async(self, max_duration: int | str):
        if isinstance(max_duration, str):
            num_iterations = int(max_duration.replace('iter', ''))
        else:
            num_iterations = max_duration

        # we need to sync the train actor and the rollout agent once otherwise in async the rollout agent could start with params not synced with the train actor
        await self.parameter_buffer.put({'actor_group': self.train_actor, 'inference_server': self.inference_server, 'lock': self.lock, 'semaphore': self.semaphore})
        rollout_task = asyncio.create_task(self.rollout_agent.run(num_iterations, self.experience_buffer, self.lock, self.semaphore))
        train_task = asyncio.create_task(self.train_actor.run(num_iterations, self.experience_buffer, self.parameter_buffer, self.inference_server, self.lock, self.semaphore))
        await asyncio.gather(rollout_task, train_task)
        self.train_actor.collective_methods.close_trainer()


def _run_single_controller_ppo(
    config: Any,
):
    """Shared function for running single controller PPO.

    Args:
        config: OmegaConf configuration object containing all parameters
    """
    # Set vLLM attention backend to FLASH_ATTN otherwise FlashInfer backend
    # takes too long to jit compile
    os.environ['VLLM_ATTENTION_BACKEND'] = 'FLASH_ATTN'

    # Disable setting CUDA_VISIBLE_DEVICES by ray, we will set it manually
    os.environ['RAY_EXPERIMENTAL_NOSET_CUDA_VISIBLE_DEVICES'] = '1'

    with start_ray_server() as _address:
        # only rank 0 is the master controller
        if dist.get_rank() == 0:
            world_size = getattr(config, "world_size", 0)
            if world_size == 0:
                world_size = dist.get_world_size()

            # Create buffers for the parameter and experience buffers
            # first since they don't have external dependencies
            parameter_buffer = ParameterBuffer()
            experience_buffer = ExperienceBuffer()

            # create SPMD training actors of the system
            num_train_actors = world_size // 2
            train_actor = TrainActorGroup(num_train_actors, DistributedGPUActor)

            # Create vLLM engines (or inference actors)
            vllm_tensor_parallel_size = config.vllm_tensor_parallel_size
            num_vllm_engines = (
                world_size - num_train_actors
            ) // vllm_tensor_parallel_size
            # TODO: Encapsulate this into a inference server manager class
            inference_server = InferenceServer(
                num_vllm_engines=num_vllm_engines,
                pretrain_model_name=config.model.pretrained_model_name_or_path,
                config=config,
            )

            # We are using a CPU worker for the StreamingActor
            # and this involves a super hacky workaround by
            # uninstalling megablocks if it exists. Better solutions
            # would include:
            # 1) decouple StreamingActor from llm-foundry altogether
            # 2) don't broadly import llm-foundry in compose-rl (only
            # import it into codepaths/files that will only be used by
            # GPUActors as opposed to CPUActors)
            # 3) Setting up ray actors with correct environments (which
            # would involve creating a BaseDistributedActor instead of a
            # BaseDistributedGPUActor so that we can use CPUs)
            # We uninstall megablocks after the Train Actors have been
            # created so that those actors still have megablocks functionality.
            uninstall_megablocks_if_exists()
            streaming_dataset_actor = ray.remote(num_gpus=0)(StreamingDatasetActor).remote(config)
            rollout_agent = RolloutAgent(inference_server, streaming_dataset_actor, config)

            ppo_controller = PPOController(
                train_actor,
                inference_server,
                rollout_agent,
                parameter_buffer,
                experience_buffer,
                config,
            )
            asyncio.run(ppo_controller.train_async(config.max_duration))


if __name__ == '__main__':
    # Parse command line arguments
    parser = argparse.ArgumentParser(description='Run single controller PPO with configuration file')
    parser.add_argument('--file_path', type=str, required=False, default=None,
                       help='Path to the OmegaConf YAML configuration file')
    args = parser.parse_args()
    
    # Load configuration using OmegaConf
    if args.file_path is None:
        config = om.load("yamls/single-controller-grpo-workflow.yaml")
    else:
        config = om.load(args.file_path)
    
    # This is an example of how to move the controller logic from PPO Callback
    # to a separate trainer actor above and this main single controller
    # function.
    _run_single_controller_ppo(config)
<|MERGE_RESOLUTION|>--- conflicted
+++ resolved
@@ -49,24 +49,6 @@
 from compose_rl.controllers.buffer import Buffer
 from compose_rl.algorithms.online.callback_utils import preprocess_batches
 
-<<<<<<< HEAD
-GLOBAL_TRAIN_BATCH_SIZE = 64
-GENERATIONS_PER_PROMPT = 8  
-NUM_BATCHES_PER_UPDATE = 8
-
-AUTORESUME = True
-SAVE_FOLDER = '/checkpoints/grpo_single_controller'
-NUM_TRAIN_ITERATIONS = 50
-DO_SAMPLE = True
-
-_MAX_SEQ_LEN = 10240
-_MAX_GEN_LEN = 8192
-
-_MODEL_NAME = 'deepseek-ai/DeepSeek-R1-Distill-Llama-8B'
-_DATASET_PATH = 'dbfs:/Volumes/datasets/ashutoshbaheti/orl_data/math_lighteval/llama3_8b_math_prompts/'
-MAX_ASYNC_STEP = 1
-=======
->>>>>>> 10f2b785
 
 @contextmanager
 def time_it(name: str):
@@ -220,15 +202,9 @@
         dummy_dataloader = torch.utils.data.DataLoader(dummy_dataset, sampler=dummy_distributed_sampler)
 
         mlflow_logger = MLFlowLogger(
-<<<<<<< HEAD
-            experiment_name='test_single_controller_ppo',
-            run_name=f'test_single_controller_ppo_async_{MAX_ASYNC_STEP}_deepseek_l8b_{_DATASET_PATH.split("/")[-2]}',
-            tracking_uri='databricks',
-=======
             experiment_name=self.config.loggers.mlflow.experiment_name,
             run_name=f'test_single_controller_ppo_async_{self.config.max_async_step}_deepseek_l8b_open_r1_48k',
             tracking_uri=self.config.loggers.mlflow.tracking_uri,
->>>>>>> 10f2b785
         )
 
         callbacks = [
@@ -593,27 +569,8 @@
         self.dataloader_config = config.train_loader
 
         timestamp = datetime.datetime.now().strftime("%Y%m%d_%H%M%S")
-<<<<<<< HEAD
-        temp_dataset_dir = f"/tmp/dataset/prompt_{timestamp}/"
-        self.dataloader_config = {
-            'name': 'prompt',
-            'dataset': {
-                'local': temp_dataset_dir,
-                'split': 'train',
-                'remote': _DATASET_PATH,
-                'shuffle': True,
-                'max_gen_len': self.prompt_handler_config['max_gen_len'],
-                'max_seq_len': self.prompt_handler_config['max_seq_len'],
-                'shuffle_seed': 17,
-                'download_timeout': 1800
-            },
-            'drop_last': True,
-            'num_workers': 1,
-        }
-=======
         self.dataloader_config['dataset']['local'] = \
             self.dataloader_config['dataset']['local'].format(timestamp=timestamp)
->>>>>>> 10f2b785
 
         # Key variables
         global_train_batch_size = config.global_train_batch_size
