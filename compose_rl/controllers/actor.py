--- conflicted
+++ resolved
@@ -48,12 +48,8 @@
         # ray.get_gpu_ids() is empty if ray is not used. 
         print('ray.get_gpu_ids()', ray.get_gpu_ids(), 'setting local rank to', rank)
 
-<<<<<<< HEAD
-        os.environ['LOCAL_RANK'] = str(rank) 
-=======
         num_per_node = 8 # TODO: DO NOT HARDCODE THE NUMBER OF GPUS PER NODE
         os.environ['LOCAL_RANK'] = str(rank % num_per_node) # TODO: ensure that ray allocates gpus contiguously
->>>>>>> daff840c
 
         # If this is rank 0 and no master_addr/master_port provided, allocate them
         if rank == 0 and (master_addr is None or master_port is None):
@@ -160,11 +156,7 @@
             gpu_ids.extend(ray.get(actor.get_ray_gpu_ids.remote()))
             
         for actor in self._train_actors:
-<<<<<<< HEAD
-            actor.set_cuda_visible_devices.remote(gpu_ids)
-=======
             ray.get(actor.set_cuda_visible_devices.remote(gpu_ids))
->>>>>>> daff840c
             print(f'Set visible devices for actor: {gpu_ids}')
 
     @property
