# Copyright 2024 MosaicML ComposeRL authors
# SPDX-License-Identifier: Apache-2.0

"""PPO Composer Policy implementations."""

import collections
import logging
from typing import Any, MutableMapping, Optional, Union

import torch
from composer.models import HuggingFaceModel
from composer.utils import dist, is_model_fsdp
from llmfoundry.models import ComposerHFCausalLM
from transformers import (
    PreTrainedTokenizer,
    PreTrainedTokenizerFast,
)

from compose_rl.ppo.modeling_hf import ComposerHFPolicy
from compose_rl.ppo.modeling_mpt import MPTForPolicy
from compose_rl.ppo.modeling_utils import (
    composer_online_rl_forward,
    online_rl_loss,
)
from compose_rl.ppo.policy_configuration import MPTPolicyConfig
from compose_rl.utils import (
    clear_mb_load_balancing_loss,
    get_mb_load_balancing_loss,
)

Tokenizer = Union[PreTrainedTokenizer, PreTrainedTokenizerFast]

log = logging.getLogger(__name__)


class ComposerMosaicPolicy(HuggingFaceModel):

    def __init__(
        self,
        tokenizer: Tokenizer,
        **kwargs: dict[str, Any],
    ):

        model = self.model_class(self.config_class(**kwargs))

        train_metrics = []
        eval_metrics = []

        self.running_stats = collections.defaultdict(lambda: [])

        super().__init__(
            model=model,
            tokenizer=tokenizer, # pyright: ignore
            metrics=train_metrics,
            eval_metrics=eval_metrics,
        )

        self.tokenizer = tokenizer
        self.policy_kl = []

        self.compute_kl_loss = kwargs.get('compute_kl_loss', True)
        self.target_kl = kwargs.get('target_kl', 0.1)

    @property
    def model_class(self) -> type[MPTForPolicy]:
        return MPTForPolicy

    @property
    def config_class(self) -> type[MPTPolicyConfig]:
        return MPTPolicyConfig

    def forward(self, batch: MutableMapping):
        clear_mb_load_balancing_loss(
            self.config,
            self.model.transformer,  # type: ignore
        )

        ret_val = composer_online_rl_forward(batch, self.model)

        lbl = get_mb_load_balancing_loss(
            self.config,
            self.model.transformer,  # type: ignore
        )

        ret_val['lbl'] = lbl

        return ret_val

    def eval_forward(self, batch: MutableMapping, outputs: MutableMapping):
        raise ValueError(
            'Eval forward is not supported for ComposerMosaicPolicy.',
        )

    def loss(self, outputs: MutableMapping, batch: MutableMapping):
        return_dict, kl_loss = online_rl_loss(
            outputs=outputs,
            batch=batch,
            loss_type='ppo',
            value_clip_range=self.config.value_clip_range,
            value_loss_weight=self.config.value_loss_weight,
            policy_clip_ratio=self.config.policy_clip_ratio,
            add_direct_kl_loss=self.config.compute_kl_loss,
            kl_estimator=self.config.kl_estimator,
            kl_clip_range=self.config.kl_clip_range,
        )

        self.policy_kl.append(kl_loss)

        return return_dict

    def determine_early_stop(self):
        local_policy_kl = torch.stack(self.policy_kl)
        avg_policy_kl = torch.mean(
            torch.cat(dist.all_gather_object(local_policy_kl)),
        )
        early_stop = False
        log.info(f'average policy kl is: {avg_policy_kl}')
        if avg_policy_kl > self.target_kl * 1.5:  # pyright: ignore
            early_stop = True
            log.info(f'Early stopping actor critic with kl: {avg_policy_kl}')
        self.policy_kl = []
        return early_stop

    def set_batch_stats(self, batch_stats: dict[str, Any]):
        self.batch_stats = batch_stats  # pyright: ignore


class ComposerHFPolicyModel(ComposerHFPolicy):

    def __init__(
        self,
        tokenizer: Tokenizer,
        pretrained_model_name_or_path: str,
        additional_train_metrics: Optional[list] = None,
        additional_eval_metrics: Optional[list] = None,
        config_overrides: Optional[dict[str, Any]] = None,
        **kwargs: dict[str, Any],
    ):

        self.running_stats = collections.defaultdict(lambda: [])

        super().__init__(
            pretrained_model_name_or_path=pretrained_model_name_or_path,
            tokenizer=tokenizer,
            additional_train_metrics=additional_train_metrics,
            additional_eval_metrics=additional_eval_metrics,
            config_overrides=config_overrides,
            **kwargs,
        )

        self.tokenizer = tokenizer
        self.policy_kl = []

        self.compute_kl_loss = False
        self.target_kl = 0.1

        # TODO: This needs to be removed once the config is fixed.
        if config_overrides is not None:
            self.compute_kl_loss = config_overrides.get('compute_kl_loss')
            self.target_kl = config_overrides.get('target_kl')

        self.loss_type = kwargs.get('loss_type', 'ppo')

        # Validating the input types
        assert isinstance(self.compute_kl_loss, bool)
        assert isinstance(self.target_kl, float)

    def forward(self, batch: MutableMapping):
        ret_val = composer_online_rl_forward(
            batch,
            self.model,
            loss_type=self.loss_type,  # pyright: ignore
        )
        return ret_val

    def generate(self, input_ids: torch.Tensor, *args: Any, **kwargs: Any):
        pad_token_id = kwargs.pop('pad_token_id', self.tokenizer.pad_token_id)

        # Note: it seems as if we need to summon FSDP parameters here to ensure that we don't break
        # the standard actor critic forward pass.
        if is_model_fsdp(self.model):
            from torch.distributed.fsdp import FullyShardedDataParallel as FSDP

            # Note: We need to use the FSDP.summon_full_params context manager here because the generate function
            # does not seem to gather the weights for the LM head. This solution works because the tied weights of the LM head
            # are in the root FSDP module, and are summoned by the below context manager. See https://github.com/pytorch/pytorch/issues/100069
            # for more info.
            # Note: We use recurse=False here so that we only summon full params for the LM head, not the entire model.
            with FSDP.summon_full_params(
                self.model,
                writeback=False,
                recurse=False,
            ):
                return self.model.generate(
                    input_ids=input_ids,
                    pad_token_id=pad_token_id,
                    **kwargs,
                )

        else:
            return self.model.generate(
                input_ids=input_ids,
                pad_token_id=pad_token_id,
                **kwargs,
            )

    def eval_forward(self, batch: MutableMapping, outputs: MutableMapping):
        raise ValueError(
            'Eval forward is not supported for ComposerHFPolicy.',
        )

    def loss(self, outputs: MutableMapping, batch: MutableMapping):
        return_dict, kl_loss = online_rl_loss(
            outputs=outputs,
            batch=batch,
            loss_type=self.loss_type,  # pyright: ignore
            value_clip_range=self.config.value_clip_range,
            value_loss_weight=self.config.value_loss_weight,
            policy_clip_ratio=self.config.policy_clip_ratio,
            add_direct_kl_loss=self.config.compute_kl_loss,
            kl_estimator=self.config.kl_estimator,
            kl_clip_range=self.config.kl_clip_range,
        )

        self.policy_kl.append(kl_loss)

        return return_dict

    def determine_early_stop(self):
        local_policy_kl = torch.stack(self.policy_kl)
        avg_policy_kl = torch.mean(
            torch.cat(dist.all_gather_object(local_policy_kl)),
        )
        early_stop = False
        log.info(f'average policy kl is: {avg_policy_kl}')
        if avg_policy_kl > self.target_kl * 1.5:  # pyright: ignore
            early_stop = True
            log.info(f'Early stopping actor critic with kl: {avg_policy_kl}')
        self.policy_kl = []
        return early_stop

    def set_batch_stats(self, batch_stats: dict[str, Any]):
        self.batch_stats = batch_stats

<<<<<<< HEAD
    def load_state_dict(
        self,
        state_dict: MutableMapping,
        assign: bool,
        strict: bool = True,
    ):
        state_dict_keys = list(state_dict.keys())
        state_dict_has_lm_backbone = False
        for key in state_dict_keys:
            if 'lm_backbone' in key:
                state_dict_has_lm_backbone = True
                break

        # Set the default `new_state_dict` to the input `state_dict.`
        new_state_dict = state_dict
        # This makes sure that autoreusme doesn't break, since if the state dict
        # already has a `lm_backbone` key, we don't need to do anything.
        if not state_dict_has_lm_backbone:
            new_state_dict = {}
            for key, value in state_dict.items():
                if 'critic_head' not in key and 'lm_head' not in key:
                    new_key = key.replace(
                        'model.model.',
                        'model.lm_backbone.model.',
                    )
                    new_state_dict[new_key] = value
                if 'lm_head' in key:
                    new_key = key.replace(
                        'model.lm_head.',
                        'model.lm_backbone.lm_head.',
                    )
                    new_state_dict[new_key] = value

        return super().load_state_dict(
            new_state_dict,
            assign=assign,
            strict=strict,
        )
=======

class ComposerHFCriticFreePolicyModel(ComposerHFCausalLM):
    """HF class wrapper for Critic Free Policy model."""
    default_train_metrics: tuple = ()
    default_eval_metrics: tuple = ()

    def __init__(
        self,
        loss_type: str = 'grpo',
        normalize_advantage: bool = True,
        length_normalize_policy_loss: bool = True,
        policy_clip_ratio: float = 0.15,
        policy_clip_high_ratio: float | None = None,
        compute_kl_loss: bool = True,
        target_kl: float = 0.1,
        kl_estimator: str = 'k3',
        kl_clip_range: float = 40.0,
        **kwargs: Any,
    ):
        """Initialize the ComposerHFCriticFreePolicyModel.

        Args:
            loss_type (str): The type of loss to use. Default: ``'grpo'``.
            normalize_advantage (bool): Whether to normalize the advantage. Default: ``True``.
            length_normalize_policy_loss (bool): Whether to length normalize the policy loss and KL loss. Default: ``True``.
            policy_clip_ratio (float): The policy clip ratio. Default: ``0.15``.
            policy_clip_high_ratio (float | None): The high policy clip ratio. Default: ``None`` uses policy_clip_ratio.
            compute_kl_loss (bool): Whether to compute KL loss. Default: ``True``.
            target_kl (float): The target KL value. Default: ``0.1``.
            kl_estimator (str): The KL estimator to use. Default: ``'k3'``.
            kl_clip_range (float): The KL clip range. Default: ``40.0``.
        """
        super().__init__(**kwargs)
        self.policy_kl = []
        self.loss_type = loss_type
        self.normalize_advantage = normalize_advantage
        self.length_normalize_policy_loss = length_normalize_policy_loss
        self.policy_clip_ratio = policy_clip_ratio
        self.policy_clip_high_ratio = policy_clip_high_ratio
        self.compute_kl_loss = compute_kl_loss
        self.target_kl = target_kl
        self.kl_estimator = kl_estimator
        self.kl_clip_range = kl_clip_range

    def forward(self, batch: MutableMapping):
        ret_val = composer_online_rl_forward(
            batch,
            self.model,
            loss_type=self.loss_type,
        )
        return ret_val

    def eval_forward(self, batch: MutableMapping, outputs: MutableMapping):
        raise ValueError(
            'Eval forward is not supported for HF Critic Free Policy.',
        )

    def loss(self, outputs: MutableMapping, batch: MutableMapping):
        return_dict, kl_loss = online_rl_loss(
            outputs=outputs,
            batch=batch,
            loss_type=self.loss_type,
            policy_clip_ratio=self.policy_clip_ratio,
            policy_clip_high_ratio=self.policy_clip_high_ratio,
            length_normalize_policy_loss=self.length_normalize_policy_loss,
            add_direct_kl_loss=self.compute_kl_loss,
            kl_estimator=self.kl_estimator,
            kl_clip_range=self.kl_clip_range,
        )

        self.policy_kl.append(kl_loss)
        return return_dict

    def determine_early_stop(self):
        local_policy_kl = torch.stack(self.policy_kl)
        avg_policy_kl = torch.mean(
            torch.cat(dist.all_gather_object(local_policy_kl)),
        )
        early_stop = False
        log.info(f'average policy kl is: {avg_policy_kl}')
        if avg_policy_kl > self.target_kl * 1.5:  # pyright: ignore
            early_stop = True
            log.info(f'Early stopping actor critic with kl: {avg_policy_kl}')
        self.policy_kl = []
        return early_stop

    def set_batch_stats(self, batch_stats: dict[str, Any]):
        self.batch_stats = batch_stats
>>>>>>> 76d9e115
<|MERGE_RESOLUTION|>--- conflicted
+++ resolved
@@ -242,46 +242,6 @@
     def set_batch_stats(self, batch_stats: dict[str, Any]):
         self.batch_stats = batch_stats
 
-<<<<<<< HEAD
-    def load_state_dict(
-        self,
-        state_dict: MutableMapping,
-        assign: bool,
-        strict: bool = True,
-    ):
-        state_dict_keys = list(state_dict.keys())
-        state_dict_has_lm_backbone = False
-        for key in state_dict_keys:
-            if 'lm_backbone' in key:
-                state_dict_has_lm_backbone = True
-                break
-
-        # Set the default `new_state_dict` to the input `state_dict.`
-        new_state_dict = state_dict
-        # This makes sure that autoreusme doesn't break, since if the state dict
-        # already has a `lm_backbone` key, we don't need to do anything.
-        if not state_dict_has_lm_backbone:
-            new_state_dict = {}
-            for key, value in state_dict.items():
-                if 'critic_head' not in key and 'lm_head' not in key:
-                    new_key = key.replace(
-                        'model.model.',
-                        'model.lm_backbone.model.',
-                    )
-                    new_state_dict[new_key] = value
-                if 'lm_head' in key:
-                    new_key = key.replace(
-                        'model.lm_head.',
-                        'model.lm_backbone.lm_head.',
-                    )
-                    new_state_dict[new_key] = value
-
-        return super().load_state_dict(
-            new_state_dict,
-            assign=assign,
-            strict=strict,
-        )
-=======
 
 class ComposerHFCriticFreePolicyModel(ComposerHFCausalLM):
     """HF class wrapper for Critic Free Policy model."""
@@ -369,5 +329,4 @@
         return early_stop
 
     def set_batch_stats(self, batch_stats: dict[str, Any]):
-        self.batch_stats = batch_stats
->>>>>>> 76d9e115
+        self.batch_stats = batch_stats