--- conflicted
+++ resolved
@@ -508,13 +508,7 @@
             kl_estimator (str): Which kl estimator to use. Options are 'k1', 'k2', 'k3', 'k3_offpolicy'.
             kl_clip_range (float): The clip range for the KL divergence.
         """
-<<<<<<< HEAD
         batch_size = batch['input_ids'].size(0)
-
-        start_time = time.time()
-
-=======
->>>>>>> 071eabff
         kl = []
         ref_model_log_probs = []
 
@@ -522,6 +516,8 @@
             batch=batch,
             microbatch_size=device_train_microbatch_size,
         )
+
+        start_time = time.time()
         for split in microbatch_splits:
             curr_batch = split
             curr_ref_output = self.reference_model(curr_batch)
