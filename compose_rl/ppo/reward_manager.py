# Copyright 2024 MosaicML ComposeRL authors
# SPDX-License-Identifier: Apache-2.0

"""Contains the reward manager implementation."""

import logging
from itertools import chain
from multiprocessing import get_context
from multiprocessing.pool import AsyncResult, Pool
from typing import Any, MutableMapping, Optional, Union

import spacy
import torch
from composer import Trainer
from composer.core import Precision
from llmfoundry.utils import build_composer_model
# pyright does not recognize process_init_device though it is a declared export
from llmfoundry.utils.config_utils import process_init_device  # type: ignore
from omegaconf import DictConfig
from transformers import PreTrainedTokenizer, PreTrainedTokenizerFast

from compose_rl.ppo.kl_controller import BaseKLController
from compose_rl.registry import RL_REWARD_REGISTRY
from compose_rl.reward_learning import (
    BadGenerationEndReward,
    BaseReward,
    InferenceRewardModel,
    Reward,
    RewardModel,
)
from compose_rl.utils import (
    batch_process_fine_granularities,
    get_log_probs,
    scatter_gather_rewards,
)

Tokenizer = Union[PreTrainedTokenizer, PreTrainedTokenizerFast]
ReferenceOutput = tuple[torch.Tensor, torch.Tensor]
RewardOutput = dict[str, Union[AsyncResult, torch.Tensor]]

log = logging.getLogger(__name__)


class RewardManager:

    def __init__(
        self,
        config: DictConfig,
        ref_config: dict[str, Any],
        tokenizer: Tokenizer,
        max_seq_len: int,
        fsdp_config: Optional[dict[str, Any]],
        precision: Precision,
        kl_penalty_in_reward: bool = True,
    ):
        """Manages all the rewards used during PPO training.

        Args:
            config (DictConfig): the overarching reward manager config used to create each of the rewards.
            ref_config(DictConfig): the config used to create the reference model.
            tokenizer (Tokenizer): the tokenizer that is used by policy, reference, reward models.
            max_seq_len (int): the max sequence length supported by the model.
            fsdp_config: the FSDP config to use to create reward models if they are local reward models.
            precision: the default precision that will be passed to `Trainer` to initialize models.
            kl_penalty_in_reward (bool): indicates if we should add the KL penalty to the reward or directly
                compute it in the training loss.
        """
        self.config = config
        self.ref_config = ref_config
        self.tokenizer = tokenizer
        self.fsdp_config = fsdp_config
        self.max_seq_len = max_seq_len
        self.kl_penalty_in_reward = kl_penalty_in_reward

        # For fine-grained rewards. Not necessarily used.
        self.parser = spacy.load('en_core_web_sm')

        self.all_rewards = {}
        self.reward_coefficients: dict[str, float] = {}
        self.granularities: dict[str, str] = {}

        self.inference_rewards: list[str] = []
        self.functional_rewards: list[str] = []
        self.local_reward_models: list[str] = []

        ref_model_config: dict[str,
                               Any] = self.ref_config.get('model_config', None)

        self.reference_model = self.initialize_composer_model(
            model_config=ref_model_config,
            model_name='reference',
            precision=self.ref_config.get('precision', precision),
            load_path=self.ref_config.get('load_path', None),
        )

        for reward_name, reward_config in self.config.items():
            assert isinstance(reward_name, str)

            if reward_name in self.all_rewards:
                raise KeyError(
                    f'The reward manager already has a model with {reward_name=}',
                )

            log.info(f'Initializing reward with name {reward_name}')

            # TODO: Validate reward_config
            reward_cls = RL_REWARD_REGISTRY[reward_config.get('reward_type')]

            if issubclass(reward_cls, Reward):
                # TODO: This assumes that all functional rewards are document level rewards.
                # This is not necessarily true, but is a reasonable assumption for now.
                self.granularities[reward_name] = 'document'
                model = reward_cls(reward_config, self.tokenizer)
                self.functional_rewards.append(reward_name)

            elif issubclass(reward_cls, RewardModel):
                self.granularities[reward_name] = reward_config.get(
                    'granularity',
                )

                if reward_cls == InferenceRewardModel:
                    model = InferenceRewardModel(
                        reward_config.get('config'),
                        self.tokenizer,
                    )
                    self.inference_rewards.append(reward_name)

                else:
                    reward_model_config = reward_config.get(
                        'model_config',
                        None,
                    )
                    assert reward_model_config is not None, 'model_config must be provided in reward_config'
                    model = self.initialize_composer_model(
                        model_config=reward_config.get('model_config'),
                        model_name=reward_name,
                        precision=reward_config.get('precision', precision),
                        load_path=reward_config.get('load_path', None),
                    )
                    self.local_reward_models.append(reward_name)
            else:
                raise TypeError(
                    f'Reward class {reward_cls} is not a subclass of either Reward or RewardModel.',
                )

            self.all_rewards[reward_name] = model
            self.reward_coefficients[reward_name] = reward_config.get(
                'reward_coefficient',
                1.0,
            )

        self.granularity_types = list(set(self.granularities.values()))

        self.pool = None
        if self.inference_rewards or self.functional_rewards:
            self.pool = Pool(
                processes=len(self.inference_rewards) +
                len(self.functional_rewards),
                context=get_context('spawn'),
            )

        if not self.kl_penalty_in_reward:
            log.info(
                'The IFT KL will be minimized directly in loss, rather than as a reward.',
            )

    def initialize_composer_model(
        self,
        model_config: dict[str, Any],
        model_name: str,
        precision: Precision = Precision.FP32,
        load_path: Optional[str] = None,
    ) -> torch.nn.Module:
        """Create the reference model."""
        log.info(f'Initializing {model_name} model')
        name = model_config.pop('name')

        init_context = process_init_device(
            model_config,
            self.fsdp_config,
        )
        model = build_composer_model(
            name=name,
            cfg=model_config,
            tokenizer=self.tokenizer,
            init_context=init_context,
            master_weights_dtype=model_config.get('master_weights_dtype', None),
        )

        parallelism_config = {'fsdp': self.fsdp_config}

        # Create a Trainer object to load from checkpoint and FSDP the model
        _ = Trainer(
            model=model,
            parallelism_config=parallelism_config,
            precision=precision,
            load_weights_only=True,
            load_strict_model_weights=False,
            load_path=load_path,
            python_log_level='debug',
        )

        log.info(f'Initialized {model_name} model')
        return model

    @staticmethod
    def make_zero_reward(ref_tensor: torch.Tensor):
        """Helper to instantiate an empty reward tensor.

        The output will be a zero tensor with the same shape, device, and dtype
        as ref_tensor
        """
        return torch.zeros_like(ref_tensor).to(
            ref_tensor.device,
        ).type(ref_tensor.dtype)

    @staticmethod
    def _to_cpu(x: Any) -> Any:
        if isinstance(x, torch.Tensor):
            return x.cpu()
        elif isinstance(x, (tuple, list)):
            return [RewardManager._to_cpu(x_) for x_ in x]
        elif isinstance(x, dict):
            return {k: RewardManager._to_cpu(v) for k, v in x.items()}
        else:
            return x

    @staticmethod
    def call_reward_model(
        reward_model: RewardModel,
        batch: MutableMapping,
    ):
        """Calls the reward model and extract rewards.

        This function will call the reward model (local or inference) and extract
        the rewards from the model output. The extracted rewards will be scattered
        into a reward tensor.

        Args:
            reward_model (RewardModel): the reward model to call.
            batch (MutableMapping): the batch of data to compute the reward.

        Returns:
            rewards (Tensor): a tensor of rewards. This is the result of scattering
                the extracted rewards into the zero_rewards tensor.
        """
        # We need to do this to handle getting rewards at multiple points in a
        # single input sequence with a deployed RM.
        if isinstance(reward_model, InferenceRewardModel):
            rm_seq_lens = [
                [idx + prompt_len
                 for idx in gather_indices]
                for gather_indices, prompt_len in
                zip(batch['end_idxs_gather'], batch['reward_prompt_lens'])
            ]
        else:
            rm_seq_lens = batch['reward_seq_lens']

        reward_batch = {
            'input_ids': batch['tok_formatted_reward_inputs'],
            'attention_mask': batch['tok_formatted_reward_attn_masks'],
            'seq_lens': rm_seq_lens,
            'is_inference': True,
            'seq_reward': True,
        }

        # Note this uses separate seq lengths to account for potential
        # changes made during reward string formatting
        curr_rewards = reward_model(
            reward_batch,
        ).to(dtype=batch['zero_rewards'].dtype,)

        assert isinstance(curr_rewards, torch.Tensor)
        # Passing in reward_seq_lens to make sure RL formatting in env_generate
        # and special reward formatting idxs match up before scattering rewards
        output: torch.Tensor = scatter_gather_rewards(
            temp_rews=batch['zero_rewards'],
            curr_rewards=curr_rewards,
            reward_prompt_lens=batch['reward_prompt_lens'],
            prompt_lens=batch['prompt_lens'],
            reward_generated_lens=batch['reward_generated_lens'],
            generated_lens=batch['generated_lens'],
            end_idxs_gather=batch['end_idxs_gather'],
            end_idxs_scatter=batch['end_idxs_scatter'],
            reward_seq_lens=batch['reward_seq_lens'],
            seq_lens=batch['seq_lens'],
        )
        return output

    def __call__(
        self,
        raw_untokenized_texts: list[tuple[str, str]],
        right_padded_obses: torch.Tensor,
        attention_masks: torch.Tensor,
        seq_lens: torch.Tensor,
        generated_lens: torch.Tensor,
        prompt_lens: torch.Tensor,
        max_gen_length: int,
        actions: torch.Tensor,
        action_log_probs: torch.Tensor,
        device_train_microbatch_size: int,
<<<<<<< HEAD
        verified_answers: Optional[torch.Tensor] = None,
=======
        verified_answers: Optional[list[str]] = None,
>>>>>>> b90ad3a1
    ) -> tuple[ReferenceOutput, RewardOutput]:
        """Collect rewards for generations.

        Args:
            raw_untokenized_texts (list): A list of (prompt, generation) string
                pairs from decoding the tokens seen/produced by the policy model.
            right_padded_obses (tensor): The right padded prompt+generation
                token sequences from calling generate on the policy model.
            attention_masks (tensor): A mask tensor indicating which tokens
                in right_padded_obses are padding tokens.
            seq_lens (tensor): The combined prompt+generation token length of
                each sequence.
            generated_lens (tensor): The number of tokens generated by the policy
                for each sequence.
            prompt_lens (tensor): The number of tokens in the prompt given to
                the policy.
            max_gen_len (int): The maximum number of tokens the policy is able
                to generate.
            actions (tensor): The (right padded) tokens generated by the policy.
            action_log_probs (tensor): The log probability of generating each action.
            device_train_microbatch_size (int): The device train microbatch size, which we need to compute log_probs otherwise we see numerical differences.
            verified_answers (Optional[list[str]]): A list of answers for verifiable rewards.

        Returns:
            ReferenceOutput: A tuple of float tensors. The first tensor is the
                (estimated) per-token KL between the policy and the reference model.
                The second tensor is the log probability of generating each action
                according to the reference model.
            RewardOutput: A dictionary of float tensors, with an entry for each reward
                model managed by the reward manager. For reward models that are called
                async, the associated value is an AsyncResult object that will return
                the reward tensor from its `.get()` method.
        """
        device = right_padded_obses.device.type

        # Only process text for the existing granularity types of the rewards
        processed_inputs = batch_process_fine_granularities(
            raw_untokenized_texts=raw_untokenized_texts,
            granularity_types=self.granularity_types,
            generated_lens=generated_lens.cpu().tolist(),
            prompt_lens=prompt_lens.cpu().tolist(),
            original_obses=right_padded_obses.cpu().tolist(),
            parser=self.parser,
            tokenizer=self.tokenizer,
            max_seq_len=self.max_seq_len,
            device=device,
        )

        computed_rewards: RewardOutput = {}

        # Base batch that we will adjust per reward mdoel
        batch = {
            'input_ids': right_padded_obses,
            'attention_mask': attention_masks,
            'actions': actions,
            'prompt_len': prompt_lens,
            'max_gen_len': max_gen_length,
            'generated_lens': generated_lens,
            'seq_lens': seq_lens,
            'action_log_probs': action_log_probs,
        }
        if verified_answers is not None:
            batch['verified_answers'] = verified_answers

        for reward_name in chain(
            self.functional_rewards,
            self.inference_rewards,
            self.local_reward_models,
        ):
            curr_reward = self.all_rewards[reward_name]
            curr_batch = self._create_batch(
                self.all_rewards[reward_name],
                reward_name,
                processed_inputs,
                batch,
                raw_untokenized_texts,
            )
            curr_batch['zero_rewards'] = self.make_zero_reward(action_log_probs)
            func = curr_reward
            args = (self._to_cpu(curr_batch),)

            if isinstance(
                curr_reward,
                Reward,
            ) or isinstance(curr_reward, InferenceRewardModel):
                if isinstance(curr_reward, InferenceRewardModel):
                    func = self.call_reward_model
                    args = (
                        self.all_rewards[reward_name],
                        self._to_cpu(curr_batch),
                    )

                assert self.pool is not None
                computed_rewards[reward_name] = self.pool.apply_async(
                    func=func,
                    args=args,
                )
            elif isinstance(curr_reward, RewardModel):
                computed_rewards[reward_name] = self.call_reward_model(
                    self.all_rewards[reward_name],
                    curr_batch,
                )
            else:
                raise TypeError(
                    f'Unknown reward model type {type(curr_reward)}. Expected `Reward` or `RewardModel`.',
                )

        batch['zero_rewards'] = self.make_zero_reward(action_log_probs)
        # Lastly, call the reference model
        ref_output = self.compute_reference_model_kl(
            batch,
            device_train_microbatch_size,
        )

        return ref_output, computed_rewards

    def _create_batch(
        self,
        reward_model: BaseReward,
        reward_name: str,
        processed_inputs: dict[str, Any],
        base_batch: dict[str, Any],
        raw_untokenized_texts: list[tuple[str, str]],
    ) -> dict[str, Any]:
        """Helper to get the callable and the input kwargs for the reward.

        Args:
            reward_model (BaseReward): the reward model to create the batch for.
            reward_name (str): the name of the reward to create the batch for.
            processed_inputs (dict): the processed inputs for the reward, based on granularity.
            base_batch (dict): the base batch to add the reward inputs to.
            raw_untokenized_texts (list): the raw untokenized texts.
        """
        if isinstance(reward_model, Reward):
            return {
                **base_batch,
                'raw_untokenized_texts': raw_untokenized_texts,
            }
        elif isinstance(reward_model, RewardModel):
            granularity = self.granularities[reward_name]
            curr_inputs = processed_inputs['end_reward_inputs_dict'][granularity
                                                                    ]
            tok_formatted_reward_inputs = torch.tensor(
                curr_inputs.input_ids,
            ).type(base_batch['input_ids'].dtype)
            tok_formatted_reward_attn_masks = torch.tensor(
                curr_inputs.attention_mask,
            ).type(base_batch['attention_mask'].dtype)

            return {
                'tok_formatted_reward_inputs':
                    tok_formatted_reward_inputs,
                'tok_formatted_reward_attn_masks':
                    tok_formatted_reward_attn_masks,
                'reward_seq_lens':
                    processed_inputs['reward_seq_lens_dict'][granularity],
                'reward_prompt_lens':
                    processed_inputs['reward_prompt_lens_dict'][granularity],
                'reward_generated_lens':
                    processed_inputs['reward_generated_lens_dict'][granularity],
                'end_idxs_gather':
                    processed_inputs['end_idxs_gather_dict'][granularity],
                'end_idxs_scatter':
                    processed_inputs['end_idxs_scatter_dict'][granularity],
                'prompt_lens':
                    base_batch['prompt_len'],
                'generated_lens':
                    base_batch['generated_lens'],
                'seq_lens':
                    base_batch['seq_lens'],
            }
        else:
            raise TypeError(
                f'Unknown reward model type {type(reward_model)}. Expected `Reward` or `RewardModel`.',
            )

    def compute_reference_model_kl(
        self,
        batch: MutableMapping,
        device_train_microbatch_size: int,
    ) -> ReferenceOutput:
        """Computes the reference KL for a batch of data.

        Args:
            batch (MutableMapping): the batch of data to compute the reference KL.
            device_train_microbatch_size (int): The device train microbatch size.
        """
        batch_size = batch['input_ids'].size(0)
        kl = []
        ref_model_log_probs = []
        for i in range(batch_size // device_train_microbatch_size):
            curr_batch = {
                key: value[i * device_train_microbatch_size:(i + 1) *
                           device_train_microbatch_size]
                if isinstance(value, torch.Tensor) else value
                for key, value in batch.items()
            }
            curr_ref_output = self.reference_model(curr_batch)
            curr_ref_log_probs = get_log_probs(
                logits=curr_ref_output.logits,
                actions=curr_batch['actions'],
                prompt_len=curr_batch['prompt_len'],
                max_gen_len=curr_batch['max_gen_len'],
            )
            curr_kl = curr_batch['action_log_probs'] - curr_ref_log_probs
            kl.append(curr_kl)
            ref_model_log_probs.append(curr_ref_log_probs)

        kl = torch.cat(kl)
        ref_model_log_probs = torch.cat(ref_model_log_probs)
        ref_output = (kl, ref_model_log_probs)

        return ref_output

    def resolve_outputs(
        self,
        ref_output: ReferenceOutput,
        reward_output: RewardOutput,
        kl_ctl: BaseKLController,
        action_mask: torch.Tensor,
        center_reward_mean: Optional[float] = None,
    ) -> dict[str, torch.Tensor]:
        """Resolve async results and finalize reward dict.

        Note: This method will wait for any AsyncResults to finish, so the associated async
        calls become blocking once this method is called. This method is separated from
        the __call__ method to make it easier to perform this (potentially) blocking step
        as long after __call__ as possible (ie, to best leverage the async setup).

        Args:
            ref_output (ReferenceOutput): The first output of the __call__ method.
                The ReferenceOutput tuple has two elements: the reference KL and
                the reference log probs, in that order.
            reward_output (RewardOutput): The second output of the __call__ method.
            kl_ctl (BaseKLController): KL controller object that provides the
                coefficient of the KL penalty in the aggregate reward.
            action_mask (Tensor): A mask tensor indicating which action tokens
                are padding.
            center_reward_mean (float, optional): An offset to subtract from the
                aggregate environment rewards (subtracted before the KL penalty is
                added). Default: no offset is subtracted.

        Returns:
            outputs: a dictionary capturing all the reward outputs, including the
                aggregate reward for RL training, as well as the rewards from each
                reward model.
        """
        device = action_mask.device

        # Resolve any output elements that are being computed async,
        # waiting for them to finish where necessary.
        resolved_reward_outputs: dict[str, torch.Tensor] = {}
        bad_end_generation_mask = None
        bad_end_generation_name = None
        for name, subreward in reward_output.items():
            if isinstance(subreward, AsyncResult):
                resolved_reward: torch.Tensor = subreward.get()
            else:
                resolved_reward: torch.Tensor = subreward
            resolved_reward_outputs[name] = resolved_reward.to(device=device)
            if isinstance(self.all_rewards[name], BadGenerationEndReward):
                bad_end_generation_name = name
                bad_generation_row_mask = torch.any(resolved_reward != 0, dim=1)

                bad_end_generation_mask = (
                    ~bad_generation_row_mask
                ).unsqueeze(1).expand_as(resolved_reward)
                bad_end_generation_mask = bad_end_generation_mask.to(
                    device=device,
                )

        ref_kl = ref_output[0].to(device=device)
        ref_log_probs = ref_output[1].to(device=device)

        if self.kl_penalty_in_reward:
            rewards: torch.Tensor = -kl_ctl.value * ref_kl.detach()
        else:
            rewards: torch.Tensor = torch.zeros_like(ref_kl)

        env_rewards = self.make_zero_reward(rewards)

        rews_dict_out: dict[str, torch.Tensor] = {}
        for name, subreward in resolved_reward_outputs.items():
            if name not in self.reward_coefficients:
                raise KeyError(
                    f'Reward with {name=} is not recognized by the reward manager.',
                )
            env_rewards += subreward.detach() * self.reward_coefficients[name]

            # In the output, make sure each key has 'reward' in it to engage
            # proper logging (see .loss of policy class)
            out_name = name + '_reward' if 'reward' not in name else ''
            rews_dict_out[out_name] = subreward.detach() * action_mask

        # Masking out all rewards if the generation ends with a bad token
        # And strictly adding a penalty for bad generation ending.
        if bad_end_generation_mask is not None and bad_end_generation_name is not None:
            env_rewards *= bad_end_generation_mask
            env_rewards += (
                resolved_reward_outputs[bad_end_generation_name].detach() *
                self.reward_coefficients[bad_end_generation_name]
            )

        # Optionally apply an offset to the environment rewards
        if center_reward_mean is not None:
            env_rewards -= center_reward_mean

        # Final rewards is total env rewards + KL penalties
        rewards += env_rewards

        # Zero rewards at padded tokens
        rewards *= action_mask
        env_rewards *= action_mask

        outputs = {
            'rewards': rewards.detach(),
            'env_rewards': env_rewards.detach(),
            'ift_log_probs': ref_log_probs.detach(),
            'ift_kl': ref_kl.detach(),
        }
        outputs.update(rews_dict_out)

        return outputs<|MERGE_RESOLUTION|>--- conflicted
+++ resolved
@@ -299,11 +299,7 @@
         actions: torch.Tensor,
         action_log_probs: torch.Tensor,
         device_train_microbatch_size: int,
-<<<<<<< HEAD
-        verified_answers: Optional[torch.Tensor] = None,
-=======
         verified_answers: Optional[list[str]] = None,
->>>>>>> b90ad3a1
     ) -> tuple[ReferenceOutput, RewardOutput]:
         """Collect rewards for generations.
 
