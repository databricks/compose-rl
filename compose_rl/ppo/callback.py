# Copyright 2024 MosaicML ComposeRL authors
# SPDX-License-Identifier: Apache-2.0

"""PPO callback."""

from __future__ import annotations

import gc
import logging
import os
import socket
import time
from itertools import chain
from typing import Any, Optional, Union

import ray
import torch
import wandb
from composer.core import (
    Precision,
    State,
    TimeUnit,
    ensure_time,
    get_precision_context,
)
from composer.loggers import Logger, MLFlowLogger, WandBLogger
from composer.trainer.trainer import _get_initial_device_train_microbatch_size
from composer.utils import dist, ensure_tuple
from llmfoundry.interfaces import CallbackWithConfig
from transformers import PreTrainedTokenizer, PreTrainedTokenizerFast

import compose_rl.utils as utils
from compose_rl.ppo.buffer import MinibatchRolloutBuffer
from compose_rl.ppo.generation_utils import generate
from compose_rl.ppo.model import ComposerHFPolicyModel, ComposerMosaicPolicy
from compose_rl.ppo.reward_manager import (
    ReferenceOutput,
    RewardManager,
    RewardOutput,
)
from compose_rl.registry_builders import build_kl_controller
from compose_rl.utils import (
    add_right_padding,
    broadcast_to_vllm,
    compute_advantages,
    create_vllm_engines,
    dist_compute_masked_mean_and_var,
    get_decoded_sequence,
    get_log_probs,
    init_process_group,
    mask_eos,
    masked_mean,
    switch_left_to_right_padding,
)

Tokenizer = Union[PreTrainedTokenizer, PreTrainedTokenizerFast]
Policy = Union[ComposerHFPolicyModel, ComposerMosaicPolicy]

__all__ = ['PPOCallback', 'env_generate']

log = logging.getLogger(__name__)


def env_generate(
    actor_critic: Policy,
    vllm_engines: Optional[list],
    reward_manager: RewardManager,
    batch: dict,
    max_gen_len: int,
    precision: Precision,
    device_train_microbatch_size: int,
    generation_kwargs: dict,
    tokenizer: Tokenizer,
    eos_token_ids: list[int],
) -> tuple[dict[str, torch.Tensor],
           list[tuple[str, str]],
           ReferenceOutput,
           RewardOutput,
          ]:
    """Run generate from the model.

    Runs generate over a set of prompts in the batch. It also does extra computation
    that is required for later loss computation.

    Args:
        actor_critic (ComposerMosaicPolicy): Actor critic model to run generate over.
        reward_manager (RewardManager): Composes the reference IFT model and all reward models.
        batch (dict): The batch of data to run generate over.
        max_gen_len (int): Maximum generation length.
        precision (Precision): Precision to run computation.
        device_train_microbatch_size (int): Device train microbatch size for the training job.
            We need to do all log_prob computation with this in order to maintain numerics.
        generation_kwargs (dict): Generation keyword arguments.
        tokenizer (Tokenizer): The actor critic's tokenizer.
        eos_token_ids (list[int]): A list of eos token ids.

    Returns:
        partial_env_output (dict[str, tensor]): Partially complete dictionary of return elements suitable
            for PPO training
        untokenized_prompt_and_responses (list): List of [str, str] tuples, each containing the decoded
            prompt and responses tokens sequences, respectively
        ref_output (ReferenceOutput): Pair of tensors corresponding to the KL penalty and
            log prob sequences obtained from the reference model. If the reference model is non-blocking,
            this will be an AsyncResult object that will resolve to the described output.
        all_rewards (RewardOutput): Dictionary of tensors containing the reward output
            from each reward model managed by the reward manager. If reward model "X" is non-blocking,
            then all_rewards["X"] will be an AsyncResult object that will resolve to associated reward tensor.

    Note:
        Use the .get() method on an AsyncResult object (see Returns, above) to resolve it. This method
        is blocking.
    """
    prompt_tokens = batch['prompt']

    batch_size, _ = prompt_tokens.shape

    pad_token_id = tokenizer.pad_token_id

    if pad_token_id is None:
        raise ValueError(
            'Tokenizer does not have a pad token id. Please use a different tokenizer or add a pad token id.',
        )

    with get_precision_context(precision):
        prompt_len = batch['prompt_len']
        verified_answers = batch.get('verified_answer', None)

        with torch.no_grad():
            cur_device = prompt_tokens.device
            prompt_dtype = prompt_tokens.dtype

            start_gen_time = time.time()

            sequences = generate(
                actor_critic,
                vllm_engines,
                max_gen_len,
                batch,
                pad_token_id, # type: ignore
                tokenizer,
                generation_kwargs,
            )

            num_tokens_generated = sequences.size(1) - prompt_tokens.size(1)

            log.info(
                f'It took {time.time() - start_gen_time} to generate {num_tokens_generated} tokens',
            )

            gc.collect()
            if torch.cuda.is_available():
                torch.cuda.empty_cache()

            generated_len = torch.ones(
                batch_size,
                device=cur_device,
                dtype=prompt_dtype,
            ) * max_gen_len

            # If all the processes early exit generate, then we need to manually pad everything
            # we can pad this with pad tokens, since we switch the padding between left and right
            # padding based on the sequence length + max_sequence_length.
            if prompt_tokens.size(1) + max_gen_len > sequences.size(1):
                len_to_pad = max_gen_len - (
                    sequences.size(1) - prompt_tokens.size(1)
                )

                extra_padding = torch.ones(
                    (batch_size, len_to_pad),
                    device=cur_device,
                    dtype=prompt_dtype,
                ) * pad_token_id
                sequences = torch.cat(
                    [sequences, extra_padding],  # type: ignore
                    dim=-1,  # type: ignore
                )

            # Sanity checking we're adding max_gen_len to prompt_tokens
            assert prompt_tokens.size(1) + max_gen_len == sequences.size(1)

            # Actions are what tokens the current policy would generate.
            actions = sequences[:, -max_gen_len:]

            right_padded_obs = switch_left_to_right_padding(
                sequences,
                prompt_len,
                max_gen_len,
                pad_token_id,  # type: ignore
            )
            right_padded_attn_mask = torch.logical_not(
                torch.eq(right_padded_obs, pad_token_id),  # type: ignore
            )

            (
                right_padded_obs,
                right_padded_attn_mask,
                generated_len,
                action_mask,
            ) = mask_eos(
                actions=actions,
                right_padded_obs=right_padded_obs,
                right_padded_attn_mask=right_padded_attn_mask,
                prompt_len=prompt_len,
                generated_len=generated_len,
                max_gen_len=max_gen_len,
                eos_token_ids=eos_token_ids,  # type: ignore
                pad_token=pad_token_id,  # type: ignore
            )

            untokenized_prompt_and_responses = []
            for i in range(batch_size):
                prompt = tokenizer.decode(  # type: ignore
                    right_padded_obs[i, :prompt_len[i]])
                generated_text = tokenizer.decode(  # type:  ignore
                    get_decoded_sequence(actions[i], generated_len[i],
                                               max_gen_len))
                untokenized_prompt_and_responses.append(
                    (prompt, generated_text),
                )

            # Making logits [batch_size, generated_len, vocab_size]
            # We need to recompute the logits here. Otherwise there are numerical differences
            # We also need to do it on the size of `device_train_microbatch_size` otherwise
            # there are numerical differences at training time.
            logits = []
            values = []

            input_model_kwargs = {
                'obs': right_padded_obs,
                'right_padded_attn_mask': right_padded_attn_mask,
                'prompt_len': prompt_len,
                'max_gen_len': max_gen_len,
                'action_mask': action_mask,
                'actions': actions,
            }

            for i in range(batch_size // device_train_microbatch_size):
                curr_kwargs = {
                    key: value[i * device_train_microbatch_size:(i + 1) *
                               device_train_microbatch_size]
                    if isinstance(value, torch.Tensor) else value
                    for key, value in input_model_kwargs.items()
                }
                cur_output = actor_critic(curr_kwargs)
                logits.append(cur_output['logits'])
                values.append(cur_output['values'])

            device_train_microbatch_logits = torch.cat(logits)
            device_train_microbatch_values = torch.cat(values)

            device_train_microbatch_log_probs = get_log_probs(
                logits=device_train_microbatch_logits,
                actions=actions,
                prompt_len=prompt_len,
                max_gen_len=max_gen_len,
            )

            # Need to add in the padding for the value function
            value_action_mask = torch.cat([
                action_mask,
                torch.zeros((batch_size, 1), device=cur_device),
            ],
                                          dim=-1)
            device_train_microbatch_values *= value_action_mask

            partial_env_output = {
                'actions': actions.detach(),
                'old_log_probs': device_train_microbatch_log_probs.detach(),
                'obs': right_padded_obs.detach(),
                'generated_len': generated_len,
                'action_mask': action_mask,
                'values': device_train_microbatch_values.detach(),
            }

            # Future implementations may change the way reward_seq_len is defined
            # e.g., if special formatting is applied
            reward_seq_len = prompt_len + generated_len

            ref_output, all_rewards = reward_manager(
                raw_untokenized_texts=untokenized_prompt_and_responses,
                right_padded_obses=right_padded_obs,
                attention_masks=right_padded_attn_mask,
                seq_lens=reward_seq_len,
                generated_lens=generated_len,
                prompt_lens=prompt_len,
                max_gen_length=max_gen_len,
                actions=actions,
                action_log_probs=device_train_microbatch_log_probs,
                device_train_microbatch_size=device_train_microbatch_size,
                verified_answers=verified_answers,
            )

    return (
        partial_env_output,
        untokenized_prompt_and_responses,
        ref_output,
        all_rewards,
    )


class PPOCallback(CallbackWithConfig):
    """Callback for managing PPO training in an RLHF loop.

    Args:
        train_config (dict): Training config passed to callback via foundry train.py as
            callback is registered under callbacks_with_config registry.
    """

    def __init__(
        self,
        train_config: dict,
    ):
        var_config = train_config['variables']

        # The maximum generation length.
        self.max_gen_len: int = var_config.get('max_gen_len', 32)
        # Gamma discounting for computing returns.
        self.gamma = var_config.get('gamma', 1.0)
        # Value used in the generalized advantage estimate calculation.
        self.lambda_gae = var_config.get('lambda_gae', 1.0)

        # Generation keyword arguments.
        self.generation_kwargs = var_config.get('generation_kwargs')
        # The value to center the reward mean around.
        self.center_reward_mean = var_config.get('center_reward_mean', None)

        # The reward config which we will use to make the RewardManager.
        self.reward_cfg = var_config['rewards']
        self.max_seq_len = train_config['max_seq_len']
        self.non_train_fsdp_config = var_config.get(
            'non_train_fsdp_config',
            train_config['fsdp_config'],
        )
        self.ref_config = var_config['reference_model']

        # Per-device generate size.
        self.device_generate_batch_size: int = var_config.get(
            'device_generate_batch_size',
        )
        self.device_train_batch_size: int = train_config.get(
            'device_train_batch_size',
            None,
        )
        assert self.device_train_batch_size is not None

        # Number of batches to use for a single PPO epoch.
        self.num_batches_per_update = var_config.get(
            'num_batches_per_update',
            1,
        )

        self.epochs_per_iteration = ensure_time(
            var_config.get('epoch_per_iteration', 1),
            TimeUnit.EPOCH,
        )
        assert self.epochs_per_iteration.unit == TimeUnit.EPOCH

        self.buffer = MinibatchRolloutBuffer(var_config['buffer'])
        self.kl_ctl = build_kl_controller(var_config['kl_controller'])

        self.kl_ift = []

        self.wandb_logger = None
        self.mlflow_logger = None
        self.prompts_and_gens = []
        self.iter_num = 0
        self.train_prompt_loader_state_dict = None
        self.train_prompt_loader = None

        self.input_eos_token_ids = var_config.get('eos_token_ids', None)

        if train_config.get('python_log_level', None) is not None:
            logging.getLogger('compose_rl').setLevel(
                train_config['python_log_level'].upper(),
            )
            logging.getLogger(__name__).setLevel(
                train_config['python_log_level'].upper(),
            )

        self.vllm_engines = None
        self.num_vllm_engines = 0
        if 'num_vllm_engines' in var_config:
            self.num_vllm_engines = var_config['num_vllm_engines']
            self.vllm_model_name = train_config['model'][
                'pretrained_model_name_or_path']

            self.vllm_tensor_parallel_size = var_config.get(
                'vllm_tensor_parallel_size',
                1,
            )
            self.vllm_sync_backend = var_config.get('vllm_sync_backend', 'nccl')
            self.test_prompt = 'Compose an engaging travel blog post about a recent trip to Hawaii, highlighting cultural experiences and must-see attractions.'

    def init(self, state: State, logger: Logger):
        self.pad_token_idx = state.model.tokenizer.pad_token_id  # type: ignore
        self.actor_critic = state.model

        # TODO (#158): do this through composer.
        for destination in ensure_tuple(logger.destinations):
            if isinstance(destination, WandBLogger):
                self.wandb_logger = destination
            if isinstance(destination, MLFlowLogger):
                self.mlflow_logger = destination

        # Set iteration_length
        state._iteration_length = self.epochs_per_iteration

        self.precision = state.precision
        self.device_train_microbatch_size: int = state.device_train_microbatch_size  # type: ignore

        self.iter_batch_size = self.num_batches_per_update * self.device_train_batch_size

        # The KL penalty in the reward should only exist if we aren't minimizing
        # the KL directly in the loss.
        kl_penalty_in_reward = True

        if hasattr(self.actor_critic, 'compute_kl_loss'):
            kl_penalty_in_reward = not self.actor_critic.compute_kl_loss

        self.reward_manager = RewardManager(
            config=self.reward_cfg,
            ref_config=self.ref_config,
            tokenizer=self.actor_critic.tokenizer, # type: ignore
            max_seq_len=self.max_seq_len,
            fsdp_config=self.non_train_fsdp_config,
            precision=state.precision,
            kl_penalty_in_reward=kl_penalty_in_reward,
        )

        # This is needed to ensure PyTorch 2.4 checkpointing doesn't break
        self.actor_critic.tokenizer.batch_encode_plus( # type: ignore
            batch_text_or_text_pairs=['Dummy input'],
            padding='longest',
            truncation=True,
            return_attention_mask=True,
        )

        if self.num_vllm_engines > 0:
            self._create_vllm_engines()

        state.vllm_engines = self.vllm_engines  # type: ignore[attr-defined]

    def before_load(self, state: State, logger: Logger):
        del logger
        self.train_prompt_loader = state.train_dataloader

    def after_load(self, state: State, logger: Logger):
        del logger  # unused
        # This needs to be done here becuase callbacks are init'd before we attach
        # the dataloader as a property to state
        self.tokenizer = state.model.tokenizer

        self.eos_token_ids = [self.tokenizer.eos_token_id]  # type: ignore
        if self.input_eos_token_ids is not None:
            self.eos_token_ids = self.input_eos_token_ids
            log.info(
                f'The online RL loop will assume the following eos token ids {self.eos_token_ids}',
            )
            for eos_token_id in self.eos_token_ids:
                log.info(
                    f'Token {eos_token_id} is {self.tokenizer.decode([eos_token_id])}.',  # type: ignore
                )

        self.train_prompt_loader_iter = iter(
            self.train_prompt_loader,  # pyright: ignore
        )

        if self.train_prompt_loader_state_dict is not None:
            self.train_prompt_loader.load_state_dict( # pyright: ignore
                self.train_prompt_loader_state_dict,
            )

    def iteration_start(self, state: State, logger: Logger):
        del logger  # unused

        batch = self._get_next_iter_prompts()
        batch = state.device.batch_to_device(batch)

        if self.vllm_engines is not None:
            self._update_inference_model(batch)

        self._interact_with_env(batch)
        # Reset and initialize state train dataloader
        log.warning(
            'trainer._train_data_spec should be updated whenever the dataloader is updated',
        )
        # Train Dataloader
        state.set_dataloader(self.buffer, 'ep')
        state.train_dataloader = state.dataloader
        state.device_train_microbatch_size = _get_initial_device_train_microbatch_size(
            state.device_train_microbatch_size,
            state.auto_microbatching,
            state.train_dataloader,
        )

        # Update IFT KL
        self._update_ift_kl()

    def epoch_end(self, state: State, logger: Logger):
        del logger  # unused
        assert self.epochs_per_iteration == state._iteration_length
        if self.actor_critic.determine_early_stop():  # type: ignore
            state.timestamp.epoch_in_iteration = self.epochs_per_iteration

    def iteration_end(self, state: State, logger: Logger):
        del logger  # unused
        self._log_generations_to_logger(state)
        self._increment_rl_iter()
        self.buffer.reset()
        self.buffer.set_state_dict(
            self.train_prompt_loader.state_dict(), # pyright: ignore
            0,
        )

    def _get_next_iter_prompts(self):
        """Gets the next iteration's batch of prompts."""
        batches = [
            self._get_single_batch_prompts()
            for _ in range(self.num_batches_per_update)
        ]

        ret_batch = {}
        for key in batches[0].keys():
            curr_values = []

            max_len = 0
            if isinstance(batches[0][key], torch.Tensor):
                max_len = max([batch[key].shape[-1] for batch in batches])

            padding_key = None
            for batch in batches:
<<<<<<< HEAD
                # Take care of the prompt length here, no need for extra processing
=======
                # For keys that do not require additional processing
>>>>>>> b90ad3a1
                if key in ['prompt_len', 'verified_answer']:
                    curr_values.append(batch[key])
                    continue

                bs, seq_len = batch[key].shape

                if key == 'prompt':
                    padding_key = self.pad_token_idx
                    if (batch[key][:, -1] == padding_key).any():
                        raise ValueError(
                            'The last token in the prompt should not be the pad token. Please double '
                            + 'check the dataloader and prompt and dataloader.',
                        )
                elif key == 'prompt_attention_mask':
                    padding_key = False

                # Compute the required padding and concatenate with the batch tensor
                pad = torch.ones(
                    (bs, max_len - seq_len),
                    dtype=batch[key].dtype,
                ) * padding_key  # type: ignore
                curr_values.append(torch.cat([pad, batch[key]], dim=-1))

            # For tensor fields, use torch.cat to combine the values; for string fields, just use the list
            if isinstance(curr_values[0], torch.Tensor):
                ret_batch[key] = torch.cat(curr_values)
            else:
                if key == 'verified_answer':
                    ret_batch[key] = list(utils.flatten(curr_values))
                else:
                    # this is an edge case that we will not hit currently, but just handling it as needed
                    ret_batch[key] = curr_values

        return ret_batch

    def _get_single_batch_prompts(self):
        """Gets a single batch of prompts from the dataloader."""
        try:
            return next(self.train_prompt_loader_iter)
        except StopIteration:
            # Reset the iterator to the beginning of the dataloader
            self.train_prompt_loader_iter = iter(
                self.train_prompt_loader,  # pyright: ignore
            )
            # Get the first sample from the dataloader
            return next(self.train_prompt_loader_iter)

    def _interact_with_env(self, batch: dict[str, torch.Tensor]):
        """Have the policy interact with the environment.

        Here, we redo microbatching, and run generate appropriately. We add the environment
        interactions to the buffer.

        Args:
            batch (dict): the iteration level batch we want to interact with the environment.
        """
        # Determine the number of generating calls we want to make
        # We can have the generate size be greater than the device train microbatch size
        num_gen_calls = self.num_batches_per_update * self.device_train_batch_size // self.device_generate_batch_size

        gen_batch_partial_outputs = []
        for i in range(num_gen_calls):
            gen_batch = self._extract_minibatch(
                batch=batch,
                idx=i,
                minibatch_size=self.device_generate_batch_size,
            )

            env_outputs, prompts_and_gens, ref_outputs, all_rewards_dict = env_generate(
                actor_critic=self.actor_critic,  # pyright: ignore
                vllm_engines=self.vllm_engines,
                reward_manager=self.reward_manager,
                batch=gen_batch,
                max_gen_len=self.max_gen_len,
                precision=self.precision,
                device_train_microbatch_size=self.device_train_microbatch_size,
                generation_kwargs=self.generation_kwargs,
                tokenizer=self.tokenizer,  # type: ignore
                eos_token_ids=self.eos_token_ids,  # type: ignore
            )

            self.prompts_and_gens.extend(prompts_and_gens)

            gen_batch_partial_outputs.append(
                (env_outputs, ref_outputs, all_rewards_dict),
            )

        # For every partial output we want to resolve them together
        # And compute the global per iteration batch advantage's mean and variance
        resolved_outputs = self._resolve_outputs(
            batch,
            gen_batch_partial_outputs,
        )

        # We need to split the resolved outputs into minibatches
        for idx in range(self.iter_batch_size // self.device_train_batch_size):
            minibatch = self._extract_minibatch(
                resolved_outputs,
                idx,
                self.device_train_batch_size,
            )
            self.buffer.add(minibatch)

        # Making sure we correctly parsed the minibatches
        assert len(self.buffer) == self.num_batches_per_update

        self.actor_critic.train()

    def _extract_minibatch(
        self,
        batch: dict[str, torch.Tensor],
        idx: int,
        minibatch_size: int,
    ) -> dict[str, torch.Tensor]:
        """Extracts a minibatch from a composite batch.

        This helper is used to extract a particular minibatch of size
        minibatch_size from `batch`, where `batch` may
        have a batch size that exceeds the minibatch size.

        Args:
            batch (dict[str, torch.Tensor]): an arbitrary batch, where
                each entry has batch size >= minibatch_size,
                representing the concatenation of >= 1 minibatches.
            idx (int): The index of the batch (see above description) to extract.

        Returns:
            curr_gen_batch (dict[str, torch.Tensor]): The gen_batch_idx'th
                gen_batch extracted from the batch input.
        """
        start_idx = idx * minibatch_size
        end_idx = (idx + 1) * minibatch_size
        curr_gen_batch = {
            batch_key: tensor[start_idx:end_idx]
            for batch_key, tensor in batch.items()
        }
        return curr_gen_batch

    def _resolve_outputs(
        self,
        iter_batch: dict[str, torch.Tensor],
        partial_outputs: list[tuple[dict, ReferenceOutput, RewardOutput]],
    ) -> dict[str, torch.Tensor]:
        """Resolve env/reference/reward outputs into a PPO minibatch.

        Args:
            iter_batch (dict): The batch for the current iteration.
            partial_outputs (list): A list of (env_output, reference_output, reward_output) tuples,
                one tuple for each generate batch size. This tuple is created from `env_generate`.

        Returns:
            output_minibatch (dict): The final minibatch from the environment, with all AsyncResult
                objects resolved and outputs processed for PPO training.
        """
        outputs = []
        for env_outs, ref_outs, rew_dict in partial_outputs:
            rew_outs = self.reward_manager.resolve_outputs(
                ref_output=ref_outs,
                reward_output=rew_dict,
                kl_ctl=self.kl_ctl,
                action_mask=env_outs['action_mask'],
                center_reward_mean=self.center_reward_mean,
            )
            env_outs.update(rew_outs)
            outputs.append(env_outs)

        env_outputs = {}
        # Repadding all observations, right padded attention masks to the same length for composer.
        max_len = max([output['obs'].shape[-1] for output in outputs])
        for output in outputs:
            output['obs'] = add_right_padding(
                output['obs'],
                max_len,
                self.pad_token_idx,  # type: ignore
            )
            output['right_padded_attn_mask'] = torch.logical_not(
                torch.eq(output['obs'], self.pad_token_idx),  # type: ignore
            )

        for key in outputs[0].keys():
            env_outputs[key] = torch.cat([output[key] for output in outputs])

        # Now that rewards are resolved, we can compute advantages
        env_outputs['advantages'] = compute_advantages(
            rewards=env_outputs['rewards'],
            values=env_outputs['values'],
            gamma=self.gamma,
            lambda_gae=self.lambda_gae,
        )

        batch_adv_mean, batch_adv_var = dist_compute_masked_mean_and_var(
            env_outputs['advantages'],
            env_outputs['action_mask'],
        )

        mean_ift = masked_mean(
            env_outputs['ift_kl'],
            env_outputs['action_mask'],
        )

        self.kl_ift.append(mean_ift.cpu())

        iter_batch.update(env_outputs)

        iter_batch.update({
            'max_gen_len':
                torch.ones(self.iter_batch_size).to(torch.int32) *
                self.max_gen_len,
            'adv_masked_mean':
                torch.ones(self.iter_batch_size) * batch_adv_mean.cpu(),
            'adv_masked_var':
                torch.ones(self.iter_batch_size) * batch_adv_var.cpu(),
            'ift_kl_scalar':
                torch.ones(self.iter_batch_size) * self.kl_ctl.value,
            'reward_std':
                torch.ones(self.iter_batch_size) *
                env_outputs['rewards'].std().to('cpu'),
        })

        # Moving minibatches to CPU to not take additional GPU memory
        for k, v in iter_batch.items():
            if hasattr(v, 'cpu'):
                iter_batch[k] = v.cpu()

        return iter_batch

    def _log_generations_to_logger(self, state: State):
        prompts_and_gens = list(
            chain(*dist.all_gather_object(self.prompts_and_gens)),
        )

        if dist.get_global_rank() == 0:
            if self.wandb_logger is not None:
                assert wandb.run is not None, 'wandb should have started the run'

                artifact = wandb.Artifact(
                    'generate_samples_' + str(wandb.run.id),
                    type='predictions',
                )

                text_table = wandb.Table(
                    data=prompts_and_gens,
                    columns=['prompt', 'generation'],
                )

                artifact.add(text_table, 'predictions')
                wandb.log_artifact(artifact)
                wandb.log({'generations': text_table},
                          step=state.timestamp.batch.value)

            if self.mlflow_logger is not None:
                self.mlflow_logger.log_table(
                    columns=['prompt', 'generations'],
                    rows=prompts_and_gens,
                    name=f'Prompt_generations_{self.iter_num}',
                )

        self.prompts_and_gens = []

    def _update_ift_kl(self):
        local_kl = torch.stack(self.kl_ift)

        global_ift_kl = torch.cat(dist.all_gather_object(local_kl))
        ift_kl_update = torch.mean(global_ift_kl)

        self.kl_ctl.update(
            ift_kl_update,
            self.num_batches_per_update * self.device_train_batch_size *
            dist.get_world_size(),
        )

        self.kl_ift = []

    def _increment_rl_iter(self):
        self.iter_num += 1

    def _create_vllm_engines(self):
        """Creates the vLLM engines for inference."""
        self.model_update_group = None
        self.vllm_engines = []

        if os.getenv('NODE_RANK',
                     None) == '0' and os.getenv('LOCAL_RANK', None) == '0':
            log.info('Creating vLLM engines.')

            os.environ['NCCL_CUMEM_ENABLE'] = '0'
            os.environ['RAY_BACKEND_LOG_LEVEL'] = 'DEBUG'
            os.environ['RAY_DEBUG_LOGS'] = '1'

            world_size = self.num_vllm_engines * self.vllm_tensor_parallel_size + 1

            self.vllm_engines = create_vllm_engines(
                num_engines=self.num_vllm_engines,
                tensor_parallel_size=self.vllm_tensor_parallel_size,
                enforce_eager=True,
                pretrain=self.vllm_model_name,
                revision=None,
                seed=1,
                enable_prefix_caching=False,
                max_model_len=self.max_seq_len,
            )
            log.info('After creating vLLM engines.')

            master_address = ray._private.services.get_node_ip_address( # type: ignore
            )
            with socket.socket() as sock:
                sock.bind(('', 0))
                master_port = sock.getsockname()[1]

            refs = [
                engine.init_process_group.remote(
                    master_address,
                    master_port,
                    i * self.vllm_tensor_parallel_size + 1,
                    world_size,
                    'compose-rl',
                    backend=self.vllm_sync_backend,
                ) for i, engine in enumerate(self.vllm_engines)
            ]

            self.model_update_group = init_process_group(
                backend=self.vllm_sync_backend,
                init_method=f'tcp://{master_address}:{master_port}',
                world_size=world_size,
                rank=0,
                group_name='compose-rl',
            )
            ray.get(refs)

        dist.barrier()
        log.info('All ranks have completed the vLLM engine create function.')

    def _update_inference_model(self, batch: dict[str, torch.Tensor]):
        start_time = time.time()
        log.info('Before broadcast to vLLM')
        assert self.vllm_engines is not None
        broadcast_to_vllm(
            self.actor_critic,
            self.vllm_engines,
            self.model_update_group,
            batch,
        )
        log.info('Finished broadcasting to vLLM')
        log.info(f'Took: {time.time() - start_time} to broadcast to vllm.')
        dist.barrier()

    def state_dict(self):
        return {
            'KL_ctl_state_dict': self.kl_ctl.state_dict(),
            'iter_num': self.iter_num,
            'train_prompt_loader':
                self.train_prompt_loader.state_dict(),  # pyright: ignore
        }

    def load_state_dict(self, state_dict: dict[str, Any]):
        self.kl_ctl.load_state_dict(state_dict['KL_ctl_state_dict'])
        self.iter_num = state_dict['iter_num']
        self.train_prompt_loader_state_dict = state_dict['train_prompt_loader']<|MERGE_RESOLUTION|>--- conflicted
+++ resolved
@@ -529,11 +529,7 @@
 
             padding_key = None
             for batch in batches:
-<<<<<<< HEAD
-                # Take care of the prompt length here, no need for extra processing
-=======
                 # For keys that do not require additional processing
->>>>>>> b90ad3a1
                 if key in ['prompt_len', 'verified_answer']:
                     curr_values.append(batch[key])
                     continue
