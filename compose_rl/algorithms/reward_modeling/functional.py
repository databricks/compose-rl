# Copyright 2024 MosaicML ComposeRL authors
# SPDX-License-Identifier: Apache-2.0

"""Functional reward implementations."""

import logging
import re
from abc import abstractmethod
import math
from typing import MutableMapping

from pydantic import BaseModel
import torch

log = logging.getLogger(__name__)

from compose_rl.algorithms.reward_modeling.base_reward import Reward, Tokenizer
from compose_rl.utils.rlvr_utils import (
    is_equiv,
    last_boxed_only_string,
    normalize_final_answer,
    remove_boxed,
    extract_and_build_pydantic_object,
)


class IncreasingNumbersReward(Reward):
    """Reward based on the number of generated increasing numbers.

    Args:
        tokenizer (Tokenizer): The tokenizer to use for the reward.
    """

    # This can be run async
    BLOCKING = False

    def __init__(self, tokenizer: Tokenizer):
        super().__init__(tokenizer=tokenizer)

    @staticmethod
    def is_number(text: str):
        try:
            float(text)
            return True
        except ValueError:
            return False

    def __call__(
        self,
        batch: MutableMapping,
    ) -> torch.Tensor:
        """Creates a reward based on the number of generated increasing numbers.

        Args:
            batch (dict): The input batch containing all the information we need to compute
                the increasing numbers reward.

        Returns:
            torch.tensor: rewards of shape <batch_size, seq_len>
        """
        assert 'zero_rewards' in batch.keys()
        assert 'raw_untokenized_texts' in batch.keys()
        assert 'generated_lens' in batch.keys()

        rewards = batch['zero_rewards']
        raw_untokenized_texts = batch['raw_untokenized_texts']
        generated_lens = batch['generated_lens']

        batch_size = rewards.shape[0]
        all_generated_texts = [x[1] for x in raw_untokenized_texts]
        curr_rewards = []
        for gen_text in all_generated_texts:
            gen_tokens = gen_text.split()
            number_tokens = [
                float(token)
                for token in gen_tokens
                if IncreasingNumbersReward.is_number(token)
            ]
            if len(number_tokens) > 0:
                sorted_count = 1
                previous_token = number_tokens[0]
                for token in number_tokens[1:]:
                    if token > previous_token:
                        sorted_count += 1
                        previous_token = token
                    else:
                        break
                curr_rewards.append((sorted_count) / max(len(gen_tokens), 1))
            else:
                curr_rewards.append(0)
        curr_rewards = torch.tensor(curr_rewards).to(
            rewards.device,
        ).type(rewards.dtype)
        rewards[torch.arange(batch_size), generated_lens - 1] += curr_rewards
        return rewards


class ShortResponseReward(Reward):
    """Reward based on the length of the generated response.

    Args:
        reward (float): The reward to apply.
        len_threshold (int): The length threshold to apply the reward.
        tokenizer (Tokenizer): The tokenizer to use for the reward.
    """

    # This can be run async
    BLOCKING = False

    def __init__(self, reward: float, len_threshold: int, tokenizer: Tokenizer):
        super().__init__(tokenizer=tokenizer)
        self.reward = reward
        self.len_threshold = len_threshold

        log.info(
            f'Adding a reward of {self.reward} if a model generates ' +
            f'tokens under the length {self.len_threshold}',
        )

    def __call__(
        self,
        batch: MutableMapping,
    ) -> torch.Tensor:
        """Apply the reward to the EOS tokens and nothing else.

        Args:
            batch (dict): The input batch containing all the information we need to compute
                the short response reward.

        Returns:
            torch.tensor: rewards of shape <batch_size, seq_len>
        """
        assert 'zero_rewards' in batch.keys()
        assert 'generated_lens' in batch.keys()

        rewards = batch['zero_rewards']
        generated_lens = batch['generated_lens']
        bs = generated_lens.size(0)
        for i in range(bs):
            if generated_lens[i] <= self.len_threshold:
                rewards[i, generated_lens[i] - 1] += self.reward
        return rewards


class BadGenerationEndReward(Reward):
    """Reward based on the end of the generated response.

    Args:
        reward (float): The reward to apply.
        eos_penalty (bool): The penalty to apply if the response does not end with an EOS.
        tokenizer (Tokenizer): The tokenizer to use for the reward.
        extra_special_tokens (list[str] | None): The extra special tokens to check for.
            Defaults to `None`.
    """

    # This can be run async
    BLOCKING = False

    def __init__(
        self,
        reward: float,
        eos_penalty: bool,
        tokenizer: Tokenizer,
        extra_special_tokens: list[str] | None = None,
    ):
        super().__init__(tokenizer=tokenizer)
        self.reward = reward
        self.eos_penalty = eos_penalty

        # Extra special tokens for any other formats with pseudo EOS alternatives like ChatML
        self.extra_special_tokens = [
            str(tok) for tok in extra_special_tokens
        ] if extra_special_tokens is not None else []
        self.extra_special_token_ids = []
        if self.extra_special_tokens != []:
            self.extra_special_token_ids.extend([
                tok[0] for tok in self.tokenizer(
                    self.extra_special_tokens,
                )  # pyright: ignore
                ['input_ids']
            ])
        if self.eos_penalty:
            # Because tokenizer can be optional, we need to ignore
            self.extra_special_token_ids.append(
                self.tokenizer.eos_token_id,  # pyright: ignore
            )
        log.info(
            f'Subtracting a reward of {self.reward} if a model does not' +
            f'end with an EOS or given set of special tokens',
        )

    def __call__(
        self,
        batch: MutableMapping,
    ) -> torch.Tensor:
        """Rewards if the generated sequences don't end in EOS or special token.

        Args:
            batch (dict): The input batch containing all the information we need to compute
                the bad generation end reward.

        Returns:
            torch.tensor: rewards of shape <batch_size, seq_len>
        """
        assert 'zero_rewards' in batch.keys()
        assert 'seq_lens' in batch.keys()
        assert 'input_ids' in batch.keys()
        assert 'generated_lens' in batch.keys()

        rewards = batch['zero_rewards']
        seq_lens = batch['seq_lens']
        input_ids = batch['input_ids']
        generated_lens = batch['generated_lens']

        for i in range(generated_lens.size(0)):
            curr_end_token_id = input_ids[i, seq_lens[i] - 1]
            if curr_end_token_id.item() not in self.extra_special_token_ids:
                rewards[i, generated_lens[i] - 1] += self.reward
        return rewards


class OutputLengthReward(Reward):
    """Reward based on the length of the generated response.

    Args:
        max_gen_len (int): The maximum length of the generated response.
        tokenizer (Tokenizer): The tokenizer to use for the reward.
    """

    # This can be run async
    BLOCKING = False

    def __init__(self, max_gen_len: int, tokenizer: Tokenizer):
        super().__init__(tokenizer=tokenizer)
        self.max_gen_len = max_gen_len

    def __call__(
        self,
        batch: MutableMapping,
    ) -> torch.Tensor:
        """Rewards based on how many output tokens are generated.

        Args:
            batch (dict): The input batch containing all the information we need to compute
                the output length reward.

        Returns:
            torch.tensor: rewards of shape <batch_size, seq_len>
        """
        assert 'zero_rewards' in batch.keys()
        assert 'generated_lens' in batch.keys()

        rewards = batch['zero_rewards']
        generated_lens = batch['generated_lens']

        batch_size = rewards.shape[0]
        curr_rewards = generated_lens / self.max_gen_len
        rewards[torch.arange(batch_size), generated_lens - 1] += curr_rewards
        return rewards


class BaseVerifierReward(Reward):
    """Base class for verifier rewards.

    Args:
        tokenizer (Tokenizer): The tokenizer to use for the reward.
        reward (float): The reward to apply. Default is 1.0.
    """

    # This can be run async
    BLOCKING = False

    def __init__(self, tokenizer: Tokenizer, reward: float = 1.0):
        super().__init__(tokenizer=tokenizer)
        if reward <= 0.0:
            raise ValueError(
                f'Reward for verifiers must be positive, but got {reward}',
            )

        self.reward = reward
        log.info(
            f'Using reward value of {self.reward} for {self.__class__.__name__} verifier',
        )

    def __call__(
        self,
        batch: MutableMapping,
    ) -> torch.Tensor:
        """Apply the reward for verifying the correct answer from the model.

        Currently verifier rewards are only applied to the last token of the sequence.

        Args:
            batch (dict): The input batch containing all information needed.

        Returns:
            torch.tensor: rewards of shape <batch_size, seq_len>
        """
        try:
            assert 'zero_rewards' in batch.keys()
            assert 'raw_untokenized_texts' in batch.keys()
            assert 'verified_answers' in batch.keys()
            assert 'generated_lens' in batch.keys()
        except AssertionError as e:
            log.error(f'Missing key in reward batch. Batch keys: {batch.keys()}. Error: {e}')
            raise e
        
        rewards = batch['zero_rewards']
        raw_untokenized_texts = batch['raw_untokenized_texts']
        verified_answers = batch['verified_answers']
        generated_lens = batch['generated_lens']

        batch_size = rewards.shape[0]
        all_generated_texts = [x[1] for x in raw_untokenized_texts]
        for i in range(batch_size):
            # Process based on verifier type
            if self.needs_extraction():
                _answer = self.extract_solution(all_generated_texts[i])
                _reward = self.score_generations(_answer, verified_answers[i])
            else:
                # Score directly without extraction
                _reward = self.score_generations(
                    all_generated_texts[i],
                    verified_answers[i],
                )

            rewards[i, generated_lens[i] - 1] += _reward
        return rewards

    def needs_extraction(self) -> bool:
        """Determine if this verifier needs to extract solutions before scoring.

        Override in child classes if needed.

        Returns:
            bool: True if extraction is needed, False otherwise.
        """
        return True

    def extract_solution(self, text: str) -> str:
        """Extract the solution from text.

        Default implementation raises error; override in child classes if needed.

        Args:
            text (str): The generated text.

        Returns:
            str: The extracted solution.
        """
        raise NotImplementedError(
            'Subclasses must implement `extract_solution` if `needs_extraction` returns True.',
        )

    @abstractmethod
    def score_generations(self, answer: str, label: str) -> float:
        """Score the generated answer against the label.

        Args:
            answer (str): The extracted answer.
            label (str): The verified answer.

        Returns:
            float: The reward score.
        """
        raise NotImplementedError(
            'Subclasses must implement `score_generations` definition.',
        )


class GSM8KVeriferReward(BaseVerifierReward):

    def __init__(self, tokenizer: Tokenizer, reward: float = 1.0):
        super().__init__(tokenizer=tokenizer, reward=reward)

    def extract_solution(self, text: str) -> str:
        """Extract numerical solution from GSM8K-style responses."""
        numbers = re.findall(r'-?[\d,]*\.?\d+', text)
        final_answer = ''
        if len(numbers) > 0:
            final_answer = numbers[-1].strip().lower().replace(',', '').replace(
                '$',
                '',
            )

        return final_answer

    def score_generations(self, answer: str, label: str) -> float:
        """Score based on exact match."""
        return self.reward if answer == label else 0.0


class GSM8KFormatVeriferReward(BaseVerifierReward):

    def __init__(self, tokenizer: Tokenizer, reward: float = 1.0):
        super().__init__(tokenizer=tokenizer, reward=reward)

    def needs_extraction(self) -> bool:
        """Indicate that this verifier doesn't need extraction."""
        return False

    def score_generations(self, answer: str, label: str) -> float:
        """Check if the answer follows the format with '####' marker.

        Note: The label parameter is not used in this implementation but is required
        by the interface.
        """
        solution = re.search(r'####.*?([\d,]+(?:\.\d+)?)', answer)
        return self.reward if solution is not None else 0.0


class MATHVerifierReward(BaseVerifierReward):

    def __init__(self, tokenizer: Tokenizer, reward: float = 1.0):
        super().__init__(tokenizer=tokenizer, reward=reward)

    def extract_solution(self, text: str) -> str:
        """Extract numerical solution from MATH-style responses."""
        last_boxed_string = last_boxed_only_string(text)
        if not last_boxed_string:
            # No boxed string found, so we can't evaluate
            return ''

        unnormalized_answer = remove_boxed(last_boxed_string)
        return normalize_final_answer(unnormalized_answer)

    def score_generations(self, answer: str, label: str) -> float:
        """Score based on exact match or sympy equivalence checks."""
        if answer.strip() == label.strip() or is_equiv(answer, label):
            return self.reward
        return 0.0


class MATHFormatVerifierReward(BaseVerifierReward):

    def __init__(self, tokenizer: Tokenizer, reward: float = 1.0):
        super().__init__(tokenizer=tokenizer, reward=reward)

    def needs_extraction(self) -> bool:
        """Indicate that this verifier doesn't need extraction."""
        return False

    def score_generations(self, answer: str, label: str) -> float:
        r"""Check if the answer follows the format with '\\boxed{{}}' marker.

        Note: The label parameter is not used in this implementation but is required
        by the interface.
        """
        last_boxed_string = last_boxed_only_string(answer)
        return 0.0 if not last_boxed_string else self.reward

<<<<<<< HEAD
class ThinkingFormatVerifierReward(BaseVerifierReward):

    def __init__(self, tokenizer: Tokenizer, reward: float = 1.0,
                 thinking_tag: str = 'thinking'):
        super().__init__(tokenizer=tokenizer, reward=reward)
        self.thinking_tag = thinking_tag

    def needs_extraction(self) -> bool:
        """Indicate that this verifier doesn't need extraction."""
        return False
    
    def score_generations(self, answer: str, label: str) -> float:
        """
        Checks if the response string contains an opening and closing thinking tag.

        Args:
            answer (str): The response string to check.

        Returns:
            bool: True if the response string contains an opening and closing
             XML tag with the thinking tag, False otherwise.
        """
        if f'<{self.thinking_tag}>' in answer.lower() and \
            f'</{self.thinking_tag}>' in answer.lower():
            return self.reward
        return 0.0
    
class PydanticFormatVerifierReward(BaseVerifierReward):
    """
    Verifier that checks if the last complete JSON object in the response string
    can be parsed into a valid instance of the Pydantic class.

    Args:
        tokenizer (Tokenizer): The tokenizer to use for the reward.
        reward (float): The reward value to return if response is valid.
        pydantic_class (BaseModel): The Pydantic class to parse the response string into.
    """

    def __init__(self, tokenizer: Tokenizer, reward: float,
                 pydantic_class: BaseModel):
        super().__init__(tokenizer=tokenizer, reward=reward)
        self.pydantic_class = pydantic_class

    def needs_extraction(self) -> bool:
        """Indicate that this verifier doesn't need extraction."""
        return False
    
    def score_generations(self, answer: str, label: str) -> float:
        """
        Checks if the response string contains a valid JSON object that can be
        parsed into a valid instance of the Pydantic class.

        Args:
            answer (str): The response string to check.

        Returns:
            bool: True if the response string is a valid instance of the Pydantic class, False otherwise.
        """
        pydantic_obj = extract_and_build_pydantic_object(answer, self.pydantic_class)
        if pydantic_obj is None:
            return 0.0
        return self.reward
    
class Judgement(BaseModel):
        rationale: str
        score: float

class JudgementFormatVerifierReward(PydanticFormatVerifierReward):
    """
    Verifier that checks if the last complete JSON object in the response string
    can be parsed into a valid instance of the Judgement class.

    Args:
        tokenizer (Tokenizer): The tokenizer to use for the reward.
        reward (float): The reward value to return if response is valid.
    """

    def __init__(self, tokenizer: Tokenizer, reward: float = 1.0):
        super().__init__(tokenizer=tokenizer, reward=reward,
                         pydantic_class=Judgement)
    

class JudgementScoreVerifierReward(BaseVerifierReward):

    def __init__(self, tokenizer: Tokenizer, reward: float = 1.0):
        super().__init__(tokenizer=tokenizer, reward=reward)

    def needs_extraction(self) -> bool:
        """Indicate that this verifier needs extraction."""
        return True
    
    def extract_solution(self, text: str) -> float | None:
        """Extract the score from text, if possible and valid."""
        judgement_obj = extract_and_build_pydantic_object(text, Judgement)
        if judgement_obj is None:
            return None
        return judgement_obj.score
    
    def score_generations(self, answer: float | None, label: bool | int) -> float:
        """
        Rewards the model for generating a valid response with a score that is 
        similar to the ground truth score.

        Args:
            answer (float): The logit of the generated response.
            label (bool): The boolean class of the ground truth response. (Yes or No)
        
        Returns:
            float: The reward value. A value between [0, self.reward]]
        """
        if answer is None:
            # we likely could not extract a score from the response. so fail.
            return 0.0
        # if the target is an integer, we need to convert it to a boolean
        if isinstance(label, int) and label in [0, 1]:
            label = bool(label)
        reward_scalar = self._mse_reward(answer, label)
        return self.reward * reward_scalar

    def _mse_reward(self, generated_score: float, target: bool) -> float:
        """
        Returns 1 minus the squared error between the generated probability and the target.

        This is then used to scale the reward output. The further generated_score
        is from the target, the more downscaled the reward will be.

        Args:
            generated_score (float): The logit of the generated response.
            target (bool): The boolean class of the ground truth response. (Yes or No)

        Returns:
            float: [0, 1]
        """
        assert isinstance(target, bool), f'Target must be a boolean, got {type(target)}'
        target = 1.0 if target else 0.0
        generated_score = 1.0 / (1.0 + math.exp(-generated_score))
        return 1.0 - (generated_score - target) ** 2
=======

class MCQAVerifierReward(BaseVerifierReward):

    def __init__(self, tokenizer: Tokenizer, reward: float = 1.0):
        super().__init__(tokenizer=tokenizer, reward=reward)
        # Logic borrowed from here: https://github.com/NousResearch/atropos/blob/6386a5e18517d19546a3a77943cbc5081f197ca2/environments/mcqa_thinking_env.py#L208-L300
        # and modified to be efficient via regex patterns
        self._ANSWER_EXACT = re.compile(
            r"""
            (?:(?<=\n)|^)                       # start of string or new-line
            (?:                                 # label / verb phrase variants
                (?:final|correct|best|exact|
                    true|only|real)?\s*answer   # "… answer"
                (?:\s+is)?                      # optional "is"
            | the\s+(?:final\s+)?answer\s+is    # "the answer is…"
            | thus\s*,?\s*final\s+answer        # "thus, final answer…"
            )
            \s*[:=\-–—]?\s*                     # delimiter (:, =, –, —, -)
            (?:\\boxed\s*)?                     # optional LaTeX \boxed
            [\*\(\{\[]?                         # optional opening wrapper
            (?P<ans>[A-Z])                      # ← captured letter (A–Z, case-insens.)
            [\]\}\)\*]?                         # optional closing wrapper
            (?:\s*[)\].]*)?                     # trailing ) . ] …
            """,
            re.IGNORECASE | re.VERBOSE | re.DOTALL,
        )
        self._FALLBACK = re.compile(r'(?<![A-Z])([A-Z])(?![A-Z])')

    def extract_solution(self, text: str) -> str:
        """Extract string answer from responses."""
        if (m := self._ANSWER_EXACT.search(text)):
            return m.group('ans').upper()

        candidates = self._FALLBACK.findall(text.upper())
        return candidates[-1] if candidates else ''

    def score_generations(self, answer: str, label: str) -> float:
        """Score based on exact match."""
        return self.reward if answer == label else 0.0
>>>>>>> 19b5b12e
<|MERGE_RESOLUTION|>--- conflicted
+++ resolved
@@ -449,145 +449,6 @@
         last_boxed_string = last_boxed_only_string(answer)
         return 0.0 if not last_boxed_string else self.reward
 
-<<<<<<< HEAD
-class ThinkingFormatVerifierReward(BaseVerifierReward):
-
-    def __init__(self, tokenizer: Tokenizer, reward: float = 1.0,
-                 thinking_tag: str = 'thinking'):
-        super().__init__(tokenizer=tokenizer, reward=reward)
-        self.thinking_tag = thinking_tag
-
-    def needs_extraction(self) -> bool:
-        """Indicate that this verifier doesn't need extraction."""
-        return False
-    
-    def score_generations(self, answer: str, label: str) -> float:
-        """
-        Checks if the response string contains an opening and closing thinking tag.
-
-        Args:
-            answer (str): The response string to check.
-
-        Returns:
-            bool: True if the response string contains an opening and closing
-             XML tag with the thinking tag, False otherwise.
-        """
-        if f'<{self.thinking_tag}>' in answer.lower() and \
-            f'</{self.thinking_tag}>' in answer.lower():
-            return self.reward
-        return 0.0
-    
-class PydanticFormatVerifierReward(BaseVerifierReward):
-    """
-    Verifier that checks if the last complete JSON object in the response string
-    can be parsed into a valid instance of the Pydantic class.
-
-    Args:
-        tokenizer (Tokenizer): The tokenizer to use for the reward.
-        reward (float): The reward value to return if response is valid.
-        pydantic_class (BaseModel): The Pydantic class to parse the response string into.
-    """
-
-    def __init__(self, tokenizer: Tokenizer, reward: float,
-                 pydantic_class: BaseModel):
-        super().__init__(tokenizer=tokenizer, reward=reward)
-        self.pydantic_class = pydantic_class
-
-    def needs_extraction(self) -> bool:
-        """Indicate that this verifier doesn't need extraction."""
-        return False
-    
-    def score_generations(self, answer: str, label: str) -> float:
-        """
-        Checks if the response string contains a valid JSON object that can be
-        parsed into a valid instance of the Pydantic class.
-
-        Args:
-            answer (str): The response string to check.
-
-        Returns:
-            bool: True if the response string is a valid instance of the Pydantic class, False otherwise.
-        """
-        pydantic_obj = extract_and_build_pydantic_object(answer, self.pydantic_class)
-        if pydantic_obj is None:
-            return 0.0
-        return self.reward
-    
-class Judgement(BaseModel):
-        rationale: str
-        score: float
-
-class JudgementFormatVerifierReward(PydanticFormatVerifierReward):
-    """
-    Verifier that checks if the last complete JSON object in the response string
-    can be parsed into a valid instance of the Judgement class.
-
-    Args:
-        tokenizer (Tokenizer): The tokenizer to use for the reward.
-        reward (float): The reward value to return if response is valid.
-    """
-
-    def __init__(self, tokenizer: Tokenizer, reward: float = 1.0):
-        super().__init__(tokenizer=tokenizer, reward=reward,
-                         pydantic_class=Judgement)
-    
-
-class JudgementScoreVerifierReward(BaseVerifierReward):
-
-    def __init__(self, tokenizer: Tokenizer, reward: float = 1.0):
-        super().__init__(tokenizer=tokenizer, reward=reward)
-
-    def needs_extraction(self) -> bool:
-        """Indicate that this verifier needs extraction."""
-        return True
-    
-    def extract_solution(self, text: str) -> float | None:
-        """Extract the score from text, if possible and valid."""
-        judgement_obj = extract_and_build_pydantic_object(text, Judgement)
-        if judgement_obj is None:
-            return None
-        return judgement_obj.score
-    
-    def score_generations(self, answer: float | None, label: bool | int) -> float:
-        """
-        Rewards the model for generating a valid response with a score that is 
-        similar to the ground truth score.
-
-        Args:
-            answer (float): The logit of the generated response.
-            label (bool): The boolean class of the ground truth response. (Yes or No)
-        
-        Returns:
-            float: The reward value. A value between [0, self.reward]]
-        """
-        if answer is None:
-            # we likely could not extract a score from the response. so fail.
-            return 0.0
-        # if the target is an integer, we need to convert it to a boolean
-        if isinstance(label, int) and label in [0, 1]:
-            label = bool(label)
-        reward_scalar = self._mse_reward(answer, label)
-        return self.reward * reward_scalar
-
-    def _mse_reward(self, generated_score: float, target: bool) -> float:
-        """
-        Returns 1 minus the squared error between the generated probability and the target.
-
-        This is then used to scale the reward output. The further generated_score
-        is from the target, the more downscaled the reward will be.
-
-        Args:
-            generated_score (float): The logit of the generated response.
-            target (bool): The boolean class of the ground truth response. (Yes or No)
-
-        Returns:
-            float: [0, 1]
-        """
-        assert isinstance(target, bool), f'Target must be a boolean, got {type(target)}'
-        target = 1.0 if target else 0.0
-        generated_score = 1.0 / (1.0 + math.exp(-generated_score))
-        return 1.0 - (generated_score - target) ** 2
-=======
 
 class MCQAVerifierReward(BaseVerifierReward):
 
@@ -627,4 +488,141 @@
     def score_generations(self, answer: str, label: str) -> float:
         """Score based on exact match."""
         return self.reward if answer == label else 0.0
->>>>>>> 19b5b12e
+
+class ThinkingFormatVerifierReward(BaseVerifierReward):
+
+    def __init__(self, tokenizer: Tokenizer, reward: float = 1.0,
+                 thinking_tag: str = 'thinking'):
+        super().__init__(tokenizer=tokenizer, reward=reward)
+        self.thinking_tag = thinking_tag
+
+    def needs_extraction(self) -> bool:
+        """Indicate that this verifier doesn't need extraction."""
+        return False
+    
+    def score_generations(self, answer: str, label: str) -> float:
+        """
+        Checks if the response string contains an opening and closing thinking tag.
+
+        Args:
+            answer (str): The response string to check.
+
+        Returns:
+            bool: True if the response string contains an opening and closing
+             XML tag with the thinking tag, False otherwise.
+        """
+        if f'<{self.thinking_tag}>' in answer.lower() and \
+            f'</{self.thinking_tag}>' in answer.lower():
+            return self.reward
+        return 0.0
+    
+class PydanticFormatVerifierReward(BaseVerifierReward):
+    """
+    Verifier that checks if the last complete JSON object in the response string
+    can be parsed into a valid instance of the Pydantic class.
+
+    Args:
+        tokenizer (Tokenizer): The tokenizer to use for the reward.
+        reward (float): The reward value to return if response is valid.
+        pydantic_class (BaseModel): The Pydantic class to parse the response string into.
+    """
+
+    def __init__(self, tokenizer: Tokenizer, reward: float,
+                 pydantic_class: BaseModel):
+        super().__init__(tokenizer=tokenizer, reward=reward)
+        self.pydantic_class = pydantic_class
+
+    def needs_extraction(self) -> bool:
+        """Indicate that this verifier doesn't need extraction."""
+        return False
+    
+    def score_generations(self, answer: str, label: str) -> float:
+        """
+        Checks if the response string contains a valid JSON object that can be
+        parsed into a valid instance of the Pydantic class.
+
+        Args:
+            answer (str): The response string to check.
+
+        Returns:
+            bool: True if the response string is a valid instance of the Pydantic class, False otherwise.
+        """
+        pydantic_obj = extract_and_build_pydantic_object(answer, self.pydantic_class)
+        if pydantic_obj is None:
+            return 0.0
+        return self.reward
+    
+class Judgement(BaseModel):
+        rationale: str
+        score: float
+
+class JudgementFormatVerifierReward(PydanticFormatVerifierReward):
+    """
+    Verifier that checks if the last complete JSON object in the response string
+    can be parsed into a valid instance of the Judgement class.
+
+    Args:
+        tokenizer (Tokenizer): The tokenizer to use for the reward.
+        reward (float): The reward value to return if response is valid.
+    """
+
+    def __init__(self, tokenizer: Tokenizer, reward: float = 1.0):
+        super().__init__(tokenizer=tokenizer, reward=reward,
+                         pydantic_class=Judgement)
+    
+
+class JudgementScoreVerifierReward(BaseVerifierReward):
+
+    def __init__(self, tokenizer: Tokenizer, reward: float = 1.0):
+        super().__init__(tokenizer=tokenizer, reward=reward)
+
+    def needs_extraction(self) -> bool:
+        """Indicate that this verifier needs extraction."""
+        return True
+    
+    def extract_solution(self, text: str) -> float | None:
+        """Extract the score from text, if possible and valid."""
+        judgement_obj = extract_and_build_pydantic_object(text, Judgement)
+        if judgement_obj is None:
+            return None
+        return judgement_obj.score
+    
+    def score_generations(self, answer: float | None, label: bool | int) -> float:
+        """
+        Rewards the model for generating a valid response with a score that is 
+        similar to the ground truth score.
+
+        Args:
+            answer (float): The logit of the generated response.
+            label (bool): The boolean class of the ground truth response. (Yes or No)
+        
+        Returns:
+            float: The reward value. A value between [0, self.reward]]
+        """
+        if answer is None:
+            # we likely could not extract a score from the response. so fail.
+            return 0.0
+        # if the target is an integer, we need to convert it to a boolean
+        if isinstance(label, int) and label in [0, 1]:
+            label = bool(label)
+        reward_scalar = self._mse_reward(answer, label)
+        return self.reward * reward_scalar
+
+    def _mse_reward(self, generated_score: float, target: bool) -> float:
+        """
+        Returns 1 minus the squared error between the generated probability and the target.
+
+        This is then used to scale the reward output. The further generated_score
+        is from the target, the more downscaled the reward will be.
+
+        Args:
+            generated_score (float): The logit of the generated response.
+            target (bool): The boolean class of the ground truth response. (Yes or No)
+
+        Returns:
+            float: [0, 1]
+        """
+        assert isinstance(target, bool), f'Target must be a boolean, got {type(target)}'
+        target = 1.0 if target else 0.0
+        generated_score = 1.0 / (1.0 + math.exp(-generated_score))
+        return 1.0 - (generated_score - target) ** 2