--- conflicted
+++ resolved
@@ -158,12 +158,8 @@
     batch: MutableMapping,
     average_log_prob: bool = False,
     policy_model_config: Optional[PretrainedConfig] = None,
-<<<<<<< HEAD
-    use_attention_sequence_id: bool = True,
-=======
     use_attention_sequence_id: bool = False,
     temperature: float = 1.0,
->>>>>>> a0907d1b
 ) -> dict[str, torch.Tensor]:
     """Forwards the model for dpo and get the chosen and rejected log probs.
 
