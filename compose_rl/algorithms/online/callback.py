# Copyright 2024 MosaicML ComposeRL authors
# SPDX-License-Identifier: Apache-2.0

"""Online On-Policy RL callback."""

from __future__ import annotations

import logging
import os
import socket
import time
from itertools import chain
from typing import Any, Optional, Union

import ray
import torch
import wandb
from composer.core import (
    Precision,
    State,
    TimeUnit,
    ensure_time,
    get_precision_context,
)
from composer.core.data_spec import _default_split_batch
from composer.loggers import Logger, MLFlowLogger, WandBLogger
from composer.trainer.trainer import _get_initial_device_train_microbatch_size
from composer.utils import dist, ensure_tuple
from llmfoundry.interfaces import CallbackWithConfig
from transformers import PreTrainedTokenizer, PreTrainedTokenizerFast

from compose_rl.algorithms.online.generation_utils import (
    broadcast_to_vllm,
    create_vllm_engines,
    hf_generate,
    init_process_group,
    vllm_generate,
)
from compose_rl.algorithms.online.model import (
    ComposerHFPolicyLM,
    ComposerMPTPolicyLM,
)
from compose_rl.algorithms.online.model_methods import (
    ALGORITHM_TYPE,
    OnPolicyEnum,
)
from compose_rl.algorithms.online.reward_manager import (
    ReferenceOutput,
    RewardManager,
    RewardOutput,
)
from compose_rl.data.buffer import MinibatchRolloutBuffer
from compose_rl.registry_builders import build_kl_controller
from compose_rl.utils import (
    add_right_padding,
    compute_advantages,
    dist_compute_masked_mean_and_var,
    flatten,
    get_decoded_sequence,
    get_entropies,
    get_log_probs,
    mask_eos,
    masked_mean,
    masked_sum,
    switch_left_to_right_padding,
)

Tokenizer = Union[PreTrainedTokenizer, PreTrainedTokenizerFast]
Policy = Union[ComposerHFPolicyLM, ComposerMPTPolicyLM]

__all__ = ['OnPolicyCallback', 'env_reward']

log = logging.getLogger(__name__)


def env_reward(
    actor_critic: Policy,
    reward_manager: RewardManager,
    batch: dict,
    max_gen_len: int,
    precision: Precision,
    device_train_microbatch_size: int,
    tokenizer: Tokenizer,
    eos_token_ids: list[int],
    kl_estimator: Optional[str] = 'k1',
    kl_clip_range: Optional[float] = 40.0,
) -> tuple[
    dict[str, torch.Tensor],
    list[tuple[str, str]],
    ReferenceOutput,
    RewardOutput,
]:
    """Run reward on the model generated responses.

    Runs reward over a set of sequences in the batch. It also does extra computation
    that is required for later loss computation.

    Args:
        actor_critic (ComposerMosaicPolicy): Actor critic model to run reward over.
        reward_manager (RewardManager): Composes the reference IFT model and all reward models.
        batch (dict): The batch of data to run reward over.
        max_gen_len (int): Maximum generation length.
        precision (Precision): Precision to run computation.
        device_train_microbatch_size (int): Device train microbatch size for the training job.
            We need to do all log_prob computation with this in order to maintain numerics.
        tokenizer (Tokenizer): The actor critic's tokenizer.
        eos_token_ids (list[int]): A list of eos token ids.
        kl_estimator (str): Which kl estimator to use. Options are 'k1', 'k2', 'k3' and 'k3_offpolicy'.
        kl_clip_range (float): The clip range for the KL divergence.

    Returns:
        partial_env_output (dict[str, tensor]): Partially complete dictionary of return elements suitable
            for PPO training
        untokenized_prompt_and_responses (list): List of [str, str] tuples, each containing the decoded
            prompt and responses tokens sequences, respectively
        ref_output (ReferenceOutput): Pair of tensors corresponding to the KL penalty and
            log prob sequences obtained from the reference model. If the reference model is non-blocking,
            this will be an AsyncResult object that will resolve to the described output.
        all_rewards (RewardOutput): Dictionary of tensors containing the reward output
            from each reward model managed by the reward manager. If reward model "X" is non-blocking,
            then all_rewards["X"] will be an AsyncResult object that will resolve to associated reward tensor.

    Note:
        Use the .get() method on an AsyncResult object (see Returns, above) to resolve it.
    """
    prompt_tokens = batch['prompt']

    batch_size, _ = prompt_tokens.shape

    pad_token_id = tokenizer.pad_token_id

    if pad_token_id is None:
        raise ValueError(
            'Tokenizer does not have a pad token id. Please use a different tokenizer or add a pad token id.',
        )

    with get_precision_context(precision), torch.no_grad():
        prompt_len = batch['prompt_len']
        verified_answers = batch.get('verified_answer', None)
        prompt_id = batch['prompt_id']
        cur_device = prompt_tokens.device
        prompt_dtype = prompt_tokens.dtype

        assert 'sequences' in batch, f'sequences is not in batch {batch.keys()=}'

        sequences = batch['sequences']
        generated_len = torch.ones(
            batch_size,
            device=cur_device,
            dtype=prompt_dtype,
        ) * max_gen_len

        # If all the processes early exit generate, then we need to manually pad everything
        # we can pad this with pad tokens, since we switch the padding between left and right
        # padding based on the sequence length + max_sequence_length.
        if prompt_tokens.size(1) + max_gen_len > sequences.size(1):
            len_to_pad = max_gen_len - (
                sequences.size(1) - prompt_tokens.size(1)
            )

            extra_padding = torch.ones(
                (batch_size, len_to_pad),
                device=cur_device,
                dtype=prompt_dtype,
            ) * pad_token_id
            sequences = torch.cat(
                [sequences, extra_padding],  # type: ignore
                dim=-1,  # type: ignore
            )

        # Sanity checking we're adding max_gen_len to prompt_tokens
        if prompt_tokens.size(1) + max_gen_len != sequences.size(1):
            raise ValueError(
                f'Prompts {prompt_tokens.size(1)} + max_gen_len {max_gen_len} != sequences {sequences.size(1)}',
            )

        # Actions are what tokens the current policy would generate.
        actions = sequences[:, -max_gen_len:]

        right_padded_obs = switch_left_to_right_padding(
            sequences,
            prompt_len,
            max_gen_len,
            pad_token_id,  # type: ignore
        )
        right_padded_attn_mask = torch.logical_not(
            torch.eq(right_padded_obs, pad_token_id),  # type: ignore
        )

        (
            right_padded_obs,
            right_padded_attn_mask,
            generated_len,
            action_mask,
        ) = mask_eos(
            actions=actions,
            right_padded_obs=right_padded_obs,
            right_padded_attn_mask=right_padded_attn_mask,
            prompt_len=prompt_len,
            generated_len=generated_len,
            max_gen_len=max_gen_len,
            eos_token_ids=eos_token_ids,  # type: ignore
            pad_token=pad_token_id,  # type: ignore
        )

        untokenized_prompt_and_responses = []
        for i in range(batch_size):
            prompt = tokenizer.decode(  # type: ignore
                right_padded_obs[i, :prompt_len[i]])
            generated_text = tokenizer.decode(  # type:  ignore
                get_decoded_sequence(actions[i], generated_len[i],
                                            max_gen_len))
            untokenized_prompt_and_responses.append((prompt, generated_text),)

        # Making logits [batch_size, generated_len, vocab_size]
        # We need to recompute the logits here. Otherwise there are numerical differences
        # We also need to do it on the size of `device_train_microbatch_size` otherwise
        # there are numerical differences at training time.
        # log probs will be [batch_size, generated_len]
        log_probs = []
        entropies = []
        values = []

        input_model_kwargs = {
            'obs': right_padded_obs,
            'right_padded_attn_mask': right_padded_attn_mask,
            'prompt_len': prompt_len,
            'max_gen_len': max_gen_len,
            'action_mask': action_mask,
            'actions': actions,
        }

        microbatch_splits = _default_split_batch(
            batch=input_model_kwargs,
            microbatch_size=device_train_microbatch_size,
        )
        # Compute the device_train_microbatch_log_probs inside the for loop to reduce the softmax overhead
        for split in microbatch_splits:
            curr_kwargs = split

            cur_output = actor_critic(curr_kwargs)
            cur_logits = cur_output['logits']
            # need to pull out current actions and prompt len
            cur_actions = curr_kwargs['actions']
            cur_action_mask = curr_kwargs['action_mask']
            cur_prompt_len = curr_kwargs['prompt_len']

            cur_log_probs = get_log_probs(
                logits=cur_logits,
                actions=cur_actions,
                prompt_len=cur_prompt_len,
                max_gen_len=max_gen_len,
            )
            cur_entropies = get_entropies(
                logits=cur_logits,
                action_mask=cur_action_mask,
                prompt_len=cur_prompt_len,
                max_gen_len=max_gen_len,
            )
            log_probs.append(cur_log_probs)
            entropies.append(cur_entropies)
            # Ignore values when the model doesn't have a value head
            if 'values' in cur_output:
                cur_values = cur_output['values']
                values.append(cur_values)

        device_train_microbatch_log_probs = torch.cat(log_probs)
        device_train_microbatch_entropies = torch.cat(entropies)

        partial_env_output = {
            'prompt_id': prompt_id,
            'actions': actions,
            'old_log_probs': device_train_microbatch_log_probs,
            'old_entropies': device_train_microbatch_entropies,
            'obs': right_padded_obs,
            'generated_len': generated_len,
            'action_mask': action_mask,
        }
        if len(values) > 0:
            device_train_microbatch_values = torch.cat(values)

            # Need to add in the padding for the value function
            value_action_mask = torch.cat([
                action_mask,
                torch.zeros((batch_size, 1), device=cur_device),
            ],
                                          dim=-1)
            device_train_microbatch_values *= value_action_mask
            partial_env_output['values'] = device_train_microbatch_values
        # Future implementations may change the way reward_seq_len is defined
        # e.g., if special formatting is applied
        reward_seq_len = prompt_len + generated_len

        ref_output, all_rewards = reward_manager(
            raw_untokenized_texts=untokenized_prompt_and_responses,
            right_padded_obses=right_padded_obs,
            attention_masks=right_padded_attn_mask,
            seq_lens=reward_seq_len,
            generated_lens=generated_len,
            prompt_lens=prompt_len,
            max_gen_length=max_gen_len,
            actions=actions,
            action_log_probs=device_train_microbatch_log_probs,
            device_train_microbatch_size=device_train_microbatch_size,
            kl_estimator=kl_estimator,
            kl_clip_range=kl_clip_range,
            verified_answers=verified_answers,
        )

    return (
        partial_env_output,
        untokenized_prompt_and_responses,
        ref_output,
        all_rewards,
    )


class OnPolicyCallback(CallbackWithConfig):
    """Callback for managing on-policy training in an RLHF loop.

    Args:
        train_config (dict): Training config passed to callback via foundry train.py as
            callback is registered under callbacks_with_config registry.
    """

    def __init__(
        self,
        train_config: dict,
    ):
        var_config = train_config['variables']

        # The maximum generation length.
        self.max_gen_len: int = var_config.get('max_gen_len', 32)
        # Gamma discounting for computing returns.
        self.gamma = var_config.get('gamma', 1.0)
        # Value used in the generalized advantage estimate calculation.
        self.lambda_gae = var_config.get('lambda_gae', 1.0)

        # Other algo specific hparams

        # Which kl estimator to use
        if 'kl_estimator' not in train_config['model']:
            # TODO: Modify PPO to nuke config_overrides in the future
            # Check in model's config_overrides
            kl_estimator = train_config['model']['config_overrides'].get(
                'kl_estimator',
                'k1',
            )
        else:
            kl_estimator = train_config['model'].get('kl_estimator', 'k1')
        if kl_estimator not in ['k1', 'k2', 'k3', 'k3_offpolicy']:
            raise ValueError(
                f'Invalid kl estimator: {kl_estimator}. ' +
                'Valid options are: k1, k2, k3, k3_offpolicy.',
            )
        self.kl_estimator = kl_estimator

        if 'kl_clip_range' not in train_config['model']:
            # TODO: Modify PPO to nuke config_overrides in the future
            # Check in model's config_overrides
            kl_clip_range = train_config['model']['config_overrides'].get(
                'kl_clip_range',
                40.0,
            )
        else:
            kl_clip_range = train_config['model'].get('kl_clip_range', 40.0)
        if kl_clip_range <= 0:
            raise ValueError(
                f'Invalid kl clip range: {kl_clip_range}. ' +
                'Must be greater than 0.',
            )
        # check for precision and clip range
        precision = train_config['precision']
        if precision != 'fp32':
            if kl_clip_range > 50.0:
                log.warning(
                    f'Clip value of {kl_clip_range=} will not be effective with {precision=} as range for tensors is too small',
                )
        self.kl_clip_range = kl_clip_range

        # Generation keyword arguments.
        self.generation_kwargs = var_config.get('generation_kwargs')
        # The value to center the reward mean around.
        self.center_reward_mean = var_config.get('center_reward_mean', None)

        # The reward config which we will use to make the RewardManager.
        self.reward_cfg = var_config['rewards']
        self.max_seq_len = train_config['max_seq_len']
        self.non_train_fsdp_config = var_config.get(
            'non_train_fsdp_config',
            train_config['fsdp_config'],
        )
        self.ref_config = var_config['reference_model']

        # Per-device generate size.
        self.device_generate_batch_size: int = var_config.get(
            'device_generate_batch_size',
            1,
        )
        self.device_train_batch_size: int = train_config.get(
            'device_train_batch_size',
            None,
        )
        self.global_train_batch_size: int = train_config.get(
            'global_train_batch_size',
            None,
        )
        assert self.device_train_batch_size is not None
        assert self.global_train_batch_size is not None

        # Number of batches to use for a single PPO epoch.
        self.num_batches_per_update = var_config.get(
            'num_batches_per_update',
            1,
        )
        # Number of generations per prompt for a single PPO epoch.
        self.generations_per_prompt: int = var_config.get(
            'generations_per_prompt',
            1,
        )

        self.num_unique_prompts_per_iter: int = var_config.get(
            'num_unique_prompts_per_iter',
            self.num_batches_per_update * self.global_train_batch_size //
            self.generations_per_prompt,
        )

        log.info(
            f'Per iteration using: {self.num_unique_prompts_per_iter} prompts.',
        )

        if self.num_unique_prompts_per_iter * self.generations_per_prompt != self.global_train_batch_size * self.num_batches_per_update:
            raise ValueError(
                f'{self.num_unique_prompts_per_iter=} * {self.generations_per_prompt=} must equal {self.global_train_batch_size=} * {self.num_batches_per_update=}',
            )

        self.epochs_per_iteration = ensure_time(
            var_config.get('epoch_per_iteration', 1),
            TimeUnit.EPOCH,
        )
        assert self.epochs_per_iteration.unit == TimeUnit.EPOCH

        # Programmatically setting the max buffer size instead of the yaml
        var_config['buffer']['max_buffer_size'] = self.num_batches_per_update
        self.buffer = MinibatchRolloutBuffer(var_config['buffer'])

        # Build the KL controller through registries
        kl_ctl_name = var_config['kl_controller'].pop('kl_ctl_type')
        self.kl_ctl = build_kl_controller(
            name=kl_ctl_name,
            kwargs=var_config['kl_controller'],
        )

        self.kl_ift = []

        self.wandb_logger = None
        self.mlflow_logger = None
        self.prompts_and_gens = []
        self.prompt_ids_rewards_and_answers = []
        self.iter_num = 0
        self.train_prompt_loader_state_dict = None
        self.train_prompt_loader = None

        self.input_eos_token_ids = var_config.get('eos_token_ids', None)

        if train_config.get('python_log_level', None) is not None:
            logging.getLogger('compose_rl').setLevel(
                train_config['python_log_level'].upper(),
            )
            logging.getLogger(__name__).setLevel(
                train_config['python_log_level'].upper(),
            )

        self.vllm_engines = None
        self.num_vllm_engines = 0
        self.vllm_tensor_parallel_size = var_config.get(
            'vllm_tensor_parallel_size',
            None,
        )
        if self.vllm_tensor_parallel_size is not None:
            self.vllm_model_name = train_config['model'][
                'pretrained_model_name_or_path']

            # set vllm tensor parallel size
            total_num_nodes = os.getenv('TOTAL_NUM_NODES', None)
            num_train_nodes = os.getenv('TRAIN_NUM_NODES', None)
            lws = os.getenv(
                'LOCAL_WORLD_SIZE',
                None,
            )  # The number of GPUs available to the run on each node
            assert total_num_nodes is not None, 'TOTAL_NUM_NODES must be set.'
            assert num_train_nodes is not None, 'TRAIN_NUM_NODES must be set.'
            assert lws is not None, 'LOCAL_WORLD_SIZE must be set.'
            total_num_nodes = int(total_num_nodes)
            num_train_nodes = int(num_train_nodes)
            lws = int(lws)

            inference_nodes = total_num_nodes - num_train_nodes
            inference_gpus = inference_nodes * lws
            assert inference_gpus % self.vllm_tensor_parallel_size == 0, f' {inference_gpus=} must be divisible by {self.vllm_tensor_parallel_size=}.'
            self.num_vllm_engines = inference_gpus // self.vllm_tensor_parallel_size

            log.info(
                f'Using {self.num_vllm_engines} vllm engines with {self.vllm_tensor_parallel_size=} per engine.',
            )

            self.vllm_sync_backend = var_config.get('vllm_sync_backend', 'nccl')
            self.test_prompt = 'Compose an engaging travel blog post about a recent trip to Hawaii, highlighting cultural experiences and must-see attractions.'
        else:
            # HF generate route extra checks
            num_gen_calls = self.num_batches_per_update * self.device_train_batch_size // self.device_generate_batch_size
            if num_gen_calls <= 0:
                raise ValueError(f'{num_gen_calls=} must be greater than 0')

    def init(self, state: State, logger: Logger):
        self.pad_token_idx = state.model.tokenizer.pad_token_id  # type: ignore
        self.actor_critic = state.model

        if self.actor_critic.loss_type == OnPolicyEnum.GRPO:
            assert self.generations_per_prompt > 1, \
                'GRPO requires multiple generations per prompt. ' + \
                f'Current generations_per_prompt is: {self.generations_per_prompt}.'

        # TODO (#158): do this through composer.
        for destination in ensure_tuple(logger.destinations):
            if isinstance(destination, WandBLogger):
                self.wandb_logger = destination
            if isinstance(destination, MLFlowLogger):
                self.mlflow_logger = destination

        # Set iteration_length
        state._iteration_length = self.epochs_per_iteration

        self.precision = state.precision
        self.device_train_microbatch_size: int = state.device_train_microbatch_size  # type: ignore
        if self.device_train_microbatch_size == 'auto':  # type: ignore
            raise ValueError('auto microbatching is not supported for PPO')

        # The KL penalty in the reward should only exist if we aren't minimizing
        # the KL directly in the loss.
        kl_penalty_in_reward = True

        if hasattr(self.actor_critic, 'compute_kl_loss'):
            kl_penalty_in_reward = not self.actor_critic.compute_kl_loss

        self.reward_manager = RewardManager(
            config=self.reward_cfg,
            ref_config=self.ref_config,
            tokenizer=self.actor_critic.tokenizer, # type: ignore
            max_seq_len=self.max_seq_len,
            fsdp_config=self.non_train_fsdp_config,
            precision=state.precision,
            kl_penalty_in_reward=kl_penalty_in_reward,
        )

        # This is needed to ensure PyTorch 2.4 checkpointing doesn't break
        self.actor_critic.tokenizer.batch_encode_plus( # type: ignore
            batch_text_or_text_pairs=['Dummy input'],
            padding='longest',
            truncation=True,
            return_attention_mask=True,
        )

        if self.num_vllm_engines > 0:
            self._create_vllm_engines()

        state.vllm_engines = self.vllm_engines  # type: ignore[attr-defined]

    def before_load(self, state: State, logger: Logger):
        del logger
        self.train_prompt_loader = state.train_dataloader

    def after_load(self, state: State, logger: Logger):
        del logger  # unused
        # This needs to be done here becuase callbacks are init'd before we attach
        # the dataloader as a property to state
        self.tokenizer = state.model.tokenizer
        self.eos_token_ids = [self.tokenizer.eos_token_id]  # type: ignore
        if self.input_eos_token_ids is not None:
            self.eos_token_ids = self.input_eos_token_ids
            log.info(
                f'The online RL loop will assume the following eos token ids {self.eos_token_ids}',
            )
            for eos_token_id in self.eos_token_ids:
                log.info(
                    f'Token {eos_token_id} is {self.tokenizer.decode([eos_token_id])}.',  # type: ignore
                )

        if self.pad_token_idx in self.eos_token_ids:
            log.warning(
                'pad_token_id is in eos_token_ids list. Be careful with any data processing going forward!',
            )

        self.train_prompt_loader_iter = iter(
            self.train_prompt_loader,  # pyright: ignore
        )

        if self.train_prompt_loader_state_dict is not None:
            self.train_prompt_loader.load_state_dict( # pyright: ignore
                self.train_prompt_loader_state_dict,
            )

    def iteration_start(self, state: State, logger: Logger):
        del logger  # unused

        batch = self._get_next_iter_prompts()

        batch = state.device.batch_to_device(batch)

        if self.vllm_engines is not None:
            self._update_inference_model(batch)

        self._interact_with_env(batch)
        # Reset and initialize state train dataloader
        log.warning(
            'trainer._train_data_spec should be updated whenever the dataloader is updated',
        )
        # Train Dataloader
        state.set_dataloader(self.buffer, 'ep')
        state.train_dataloader = state.dataloader
        state.device_train_microbatch_size = _get_initial_device_train_microbatch_size(
            state.device_train_microbatch_size,
            state.auto_microbatching,
            state.train_dataloader,
        )

        # Update IFT KL
        self._update_ift_kl()

    def epoch_end(self, state: State, logger: Logger):
        del logger  # unused
        assert self.epochs_per_iteration == state._iteration_length
        if self.actor_critic.determine_early_stop():  # type: ignore
            state.timestamp.epoch_in_iteration = self.epochs_per_iteration

    def iteration_end(self, state: State, logger: Logger):
        del logger  # unused
        self._log_generations_to_logger(state)
        self._increment_rl_iter()
        self.buffer.reset()
        self.buffer.set_state_dict(
            self.train_prompt_loader.state_dict(), # pyright: ignore
            0,
        )

    def _get_next_iter_prompts(self):
        """Gets the next iteration's batch of prompts."""
        # Sample fewer batches for the Online RL interation depending on the number of generations per prompt
        n_unique_batches = self.num_unique_prompts_per_iter // self.global_train_batch_size
        batches = [
            self._get_single_batch_prompts() for _ in range(n_unique_batches)
        ]

        ret_batch = {}
        for key in batches[0].keys():
            curr_values = []

            max_len = 0
            if isinstance(batches[0][key], torch.Tensor):
                max_len = max([batch[key].shape[-1] for batch in batches])

            padding_key = None
            for batch in batches:
                # Explode the batch into multiple batches for each generation
                for _ in range(self.generations_per_prompt):
                    # For keys that do not require additional processing
                    if key in [
                        'prompt_len',
                        'verified_answer',
                        'prompt_id',
<<<<<<< HEAD
                        'vstar',
=======
                        'messages',
>>>>>>> 0acda1ba
                    ]:
                        curr_values.append(batch[key])
                        continue

                    bs, seq_len = batch[key].shape

                    if key == 'prompt':
                        padding_key = self.pad_token_idx
                        if (batch[key][:, -1] == padding_key).any():
                            raise ValueError(
                                'The last token in the prompt should not be the pad token. Please double '
                                +
                                'check the dataloader and prompt and dataloader.',
                            )
                    elif key == 'prompt_attention_mask':
                        padding_key = False

                    # Compute the required padding and concatenate with the batch tensor
                    pad = torch.ones(
                        (bs, max_len - seq_len),
                        dtype=batch[key].dtype,
                    ) * padding_key  # type: ignore
                    curr_values.append(torch.cat([pad, batch[key]], dim=-1))

            # For tensor fields, use torch.cat to combine the values; for string fields, just use the list
            if isinstance(curr_values[0], torch.Tensor):
                ret_batch[key] = torch.cat(curr_values)
            else:
                if key in ['verified_answer', 'vstar']:
                    ret_batch[key] = list(flatten(curr_values))
                else:
                    ret_batch[key] = curr_values

        return ret_batch

    def _get_single_batch_prompts(self):
        """Gets a single batch of prompts from the dataloader."""
        try:
            return next(self.train_prompt_loader_iter)
        except StopIteration:
            # Reset the iterator to the beginning of the dataloader
            self.train_prompt_loader_iter = iter(
                self.train_prompt_loader,  # pyright: ignore
            )
            # Get the first sample from the dataloader
            return next(self.train_prompt_loader_iter)

    def _interact_with_env(self, batch: dict[str, torch.Tensor]):
        """Have the policy interact with the environment.

        Here, we redo microbatching, and run generate appropriately. We add the environment
        interactions to the buffer.

        Args:
            batch (dict): the iteration level batch we want to interact with the environment.
        """
        max_gen_len = self.max_gen_len
        pad_token_id = self.pad_token_idx
        generation_kwargs = self.generation_kwargs
        bs = batch['prompt_id'].shape[0]
        with get_precision_context(self.precision), torch.no_grad():
            # If vllm engines are available, we use them to generate sequences in one go
            if self.vllm_engines is not None:
                sequences = vllm_generate(
                    vllm_engines=self.vllm_engines,
                    batch=batch,
                    max_gen_len=max_gen_len,
                    generation_kwargs=generation_kwargs,
                    tokenizer=self.tokenizer,  # type: ignore
                )
            else:
                # Go the HF policy generate route
                # Need to explicitly minibatch here to avoid memory issues
                # Determine the number of generating calls we want to make
                # We can have the generate size be greater than the device train microbatch size
                # When we hit this function, we should already have all the prompts we need per iteration.
                num_gen_calls = bs // self.device_generate_batch_size

                gen_batch_partial_outputs = []
                all_sequences = []
                for i in range(num_gen_calls):
                    gen_batch = self._extract_minibatch(
                        batch=batch,
                        idx=i,
                        minibatch_size=self.device_generate_batch_size,
                    )

                    gen_sequences = hf_generate(
                        actor_critic=self.actor_critic,
                        max_gen_len=max_gen_len,
                        batch=gen_batch,
                        pad_token_id=pad_token_id, # type: ignore
                        generation_kwargs=generation_kwargs,
                    )

                    all_sequences.append(gen_sequences)
                # Add right padding to all sequences and concatenate them
                max_len = max([seq.shape[1] for seq in all_sequences])
                padded_sequences = []
                for sequence in all_sequences:
                    padded_sequence = add_right_padding(
                        sequence,
                        max_len,
                        self.pad_token_idx,  # type: ignore
                    )
                    padded_sequences.append(padded_sequence)
                sequences = torch.cat(padded_sequences, dim=0)
        # Add the prepared sequences to the batch again
        batch['sequences'] = sequences

        env_outputs, prompts_and_gens, ref_outputs, all_rewards_dict = env_reward(
            actor_critic=self.actor_critic,  # pyright: ignore
            reward_manager=self.reward_manager,
            batch=batch,
            max_gen_len=self.max_gen_len,
            precision=self.precision,
            device_train_microbatch_size=self.device_train_microbatch_size,
            tokenizer=self.tokenizer,  # type: ignore
            eos_token_ids=self.eos_token_ids,  # type: ignore
            kl_estimator=self.kl_estimator,
            kl_clip_range=self.kl_clip_range,
        )

        self.prompts_and_gens.extend(prompts_and_gens)

        gen_batch_partial_outputs = (env_outputs, ref_outputs, all_rewards_dict)
        # For every partial output we want to resolve them together
        # And compute the global per iteration batch advantage's mean and variance
        resolved_outputs = self._resolve_outputs(
            batch,
            gen_batch_partial_outputs,
        )

        # We need to split the resolved outputs into minibatches
        for idx in range(bs // self.device_train_batch_size):
            minibatch = self._extract_minibatch(
                resolved_outputs,
                idx,
                self.device_train_batch_size,
            )
            self.buffer.add(minibatch)

        # Making sure we correctly parsed the minibatches
        assert len(self.buffer) == self.num_batches_per_update

        self.actor_critic.train()

    def _extract_minibatch(
        self,
        batch: dict[str, torch.Tensor],
        idx: int,
        minibatch_size: int,
    ) -> dict[str, torch.Tensor]:
        """Extracts a minibatch from a composite batch.

        This helper is used to extract a particular minibatch of size
        minibatch_size from `batch`, where `batch` may
        have a batch size that exceeds the minibatch size.

        Args:
            batch (dict[str, torch.Tensor]): an arbitrary batch, where
                each entry has batch size >= minibatch_size,
                representing the concatenation of >= 1 minibatches.
            idx (int): The index of the batch (see above description) to extract.

        Returns:
            curr_gen_batch (dict[str, torch.Tensor]): The gen_batch_idx'th
                gen_batch extracted from the batch input.
        """
        start_idx = idx * minibatch_size
        end_idx = (idx + 1) * minibatch_size
        curr_gen_batch = {
            batch_key: tensor[start_idx:end_idx]
            for batch_key, tensor in batch.items()
        }
        return curr_gen_batch

    def _resolve_outputs(
        self,
        iter_batch: dict[str, torch.Tensor],
        partial_outputs: tuple[dict, ReferenceOutput, RewardOutput],
    ) -> dict[str, torch.Tensor]:
        """Resolve env/reference/reward outputs into a PPO minibatch.

        Args:
            iter_batch (dict): The batch for the current iteration.
            partial_outputs (tuple): A tuple of (env_output, reference_output, reward_output),
                one tuple for entire ppo iter batch. This tuple is created from `env_reward`.

        Returns:
            output_minibatch (dict): The final minibatch from the environment, with all AsyncResult
                objects resolved and outputs processed for PPO training.
        """
        env_outs, ref_outs, rew_dict = partial_outputs
        rew_outs = self.reward_manager.resolve_outputs(
            ref_output=ref_outs,
            reward_output=rew_dict,
            kl_ctl=self.kl_ctl,
            action_mask=env_outs['action_mask'],
            center_reward_mean=self.center_reward_mean,
        )
        env_outs.update(rew_outs)

        # Keep track of prompt ids, rewards and verified answers for logging
        prompt_ids = env_outs['prompt_id'].detach().cpu().tolist()
        rewards = env_outs['rewards'].sum(dim=-1).detach().cpu().tolist()
        self.prompt_ids_rewards_and_answers.extend(
            list(zip(prompt_ids, rewards, iter_batch['verified_answer'])),
        )

        # Adding the right_padded_attn_mask to the env_outputs
        env_outs['right_padded_attn_mask'] = torch.logical_not(
            torch.eq(env_outs['obs'], self.pad_token_idx),  # type: ignore
        )
        if self.actor_critic.loss_type not in ALGORITHM_TYPE.REGRESSION:
            # Now that rewards are resolved, we can compute advantages
            if self.actor_critic.loss_type == OnPolicyEnum.PPO:
                env_outs['advantages'] = compute_advantages(
                    rewards=env_outs['rewards'],
                    values=env_outs['values'],
                    gamma=self.gamma,
                    lambda_gae=self.lambda_gae,
                )
            elif self.actor_critic.loss_type == OnPolicyEnum.GRPO:
                # compute GRPO advantages
                prompt_id = env_outs['prompt_id']
                rewards = env_outs['rewards']

                # Flatten the rewards by summing on sequence length/action_mask
                flat_rewards = masked_sum(
                    rewards,
                    env_outs['action_mask'],
                    dim=-1,
                )

                # Get unique prompt IDs and their indices
                unique_prompt_ids, inverse_indices = torch.unique(
                    prompt_id,
                    return_inverse=True,
                )

                # Use scatter to compute means and standard deviations
                # First, we'll create a tensor to track counts, sums, and sum of squares
                n_unique = len(unique_prompt_ids)
                counts = torch.zeros(n_unique, device=prompt_id.device)
                sums = torch.zeros(n_unique, device=prompt_id.device)
                sum_squares = torch.zeros(n_unique, device=prompt_id.device)

                # Use scatter_add to accumulate values
                counts.scatter_add_(
                    0,
                    inverse_indices,
                    torch.ones_like(flat_rewards),
                )
                sums.scatter_add_(0, inverse_indices, flat_rewards)
                sum_squares.scatter_add_(0, inverse_indices, flat_rewards**2)

                # Compute means and standard deviations
                means = sums / counts
                variances = (sum_squares / counts) - (means**2)
                stds = torch.sqrt(variances)

                # Map back to original tensor shape
                mean_rewards = means[inverse_indices]
                std_rewards = stds[inverse_indices]

                # Calculate GRPO advantage
                grpo_advantage = (flat_rewards - mean_rewards)
                # Only normalize the advantage if flag is set
                if self.actor_critic.normalize_advantage:
                    grpo_advantage /= (std_rewards + 1e-4)

                # Create advantages of the same shape as original rewards
                advantages = torch.zeros_like(rewards)
                # Copy the flat grpo_advantage according to action_mask
                expanded_advantages = grpo_advantage.unsqueeze(1).expand_as(
                    env_outs['action_mask'],
                )
                advantages = torch.where(
                    env_outs['action_mask'].bool(),
                    expanded_advantages,
                    advantages,
                )
                env_outs['advantages'] = advantages
            else:
                raise ValueError(
                    f'Invalid loss type: {self.actor_critic.loss_type}. ' +
                    'Valid options are: ppo, grpo.',
                )

            batch_adv_mean, batch_adv_var = dist_compute_masked_mean_and_var(
                env_outs['advantages'],
                env_outs['action_mask'],
            )

            iter_batch.update({
                'adv_masked_mean':
                    torch.ones(self.iter_batch_size) * batch_adv_mean.cpu(),
                'adv_masked_var':
                    torch.ones(self.iter_batch_size) * batch_adv_var.cpu(),
            })

        mean_ift = masked_mean(
            env_outs['ift_kl'],
            env_outs['action_mask'],
        )

        self.kl_ift.append(mean_ift.cpu())

        iter_batch.update(env_outs)

        bs = iter_batch['prompt_id'].shape[0]
        iter_batch.update({
<<<<<<< HEAD
            'max_gen_len':
                torch.ones(self.iter_batch_size).to(torch.int32) *
                self.max_gen_len,
            'ift_kl_scalar':
                torch.ones(self.iter_batch_size) * self.kl_ctl.value,
            'reward_std':
                torch.ones(self.iter_batch_size) *
                env_outs['rewards'].std().to('cpu'),
=======
            'max_gen_len': torch.ones(bs).to(torch.int32) * self.max_gen_len,
            'adv_masked_mean': torch.ones(bs) * batch_adv_mean.cpu(),
            'adv_masked_var': torch.ones(bs) * batch_adv_var.cpu(),
            'ift_kl_scalar': torch.ones(bs) * self.kl_ctl.value,
            'reward_std': torch.ones(bs) * env_outs['rewards'].std().to('cpu'),
>>>>>>> 0acda1ba
        })
        # Moving minibatches to CPU to not take additional GPU memory
        for k, v in iter_batch.items():
            if hasattr(v, 'cpu'):
                iter_batch[k] = v.cpu()

        return iter_batch

    def _log_generations_to_logger(self, state: State):
        # Gather all prompts, generations, prompt_ids and rewards from all ranks
        prompts_and_gens = list(
            chain(*dist.all_gather_object(self.prompts_and_gens)),
        )
        prompt_ids_rewards_and_answers = list(
            chain(*dist.all_gather_object(self.prompt_ids_rewards_and_answers)),
        )
        # Make a final list of tuple in the format: (prompt_id, reward, prompt, generation, verified_answer)
        columns = [
            'prompt_id',
            'reward',
            'prompt',
            'generation',
            'verified_answer',
        ]
        save_data = [[prompt_id, reward, prompt, generation, verified_answer]
                     for (prompt_id, reward,
                          verified_answer), (prompt, generation) in zip(
                              prompt_ids_rewards_and_answers,
                              prompts_and_gens,
                          )]
        # Sort the save_data by reward in descending order
        save_data = sorted(save_data, key=lambda x: x[1], reverse=True)

        if dist.get_global_rank() == 0:
            if self.wandb_logger is not None:
                assert wandb.run is not None, 'wandb should have started the run'

                artifact = wandb.Artifact(
                    'generate_samples_' + str(wandb.run.id),
                    type='predictions',
                )

                text_table = wandb.Table(
                    data=save_data,
                    columns=columns,
                )

                artifact.add(text_table, 'predictions')
                wandb.log_artifact(artifact)
                wandb.log({'generations': text_table},
                          step=state.timestamp.batch.value)

            if self.mlflow_logger is not None:
                self.mlflow_logger.log_table(
                    columns=columns,
                    rows=save_data,
                    name=f'Prompt_generations_{self.iter_num}',
                )

        self.prompts_and_gens = []
        self.prompt_ids_rewards_and_answers = []

    def _update_ift_kl(self):
        local_kl = torch.stack(self.kl_ift)

        global_ift_kl = torch.cat(dist.all_gather_object(local_kl))
        ift_kl_update = torch.mean(global_ift_kl)

        self.kl_ctl.update(
            ift_kl_update,
            self.num_batches_per_update * self.device_train_batch_size *
            dist.get_world_size(),
        )

        self.kl_ift = []

    def _increment_rl_iter(self):
        self.iter_num += 1

    def _create_vllm_engines(self):
        """Creates the vLLM engines for inference."""
        self.model_update_group = None
        self.vllm_engines = []

        if os.getenv('NODE_RANK',
                     None) == '0' and os.getenv('LOCAL_RANK', None) == '0':
            log.info('Creating vLLM engines.')

            os.environ['NCCL_CUMEM_ENABLE'] = '0'
            os.environ['RAY_BACKEND_LOG_LEVEL'] = 'DEBUG'
            os.environ['RAY_DEBUG_LOGS'] = '1'

            world_size = self.num_vllm_engines * self.vllm_tensor_parallel_size + 1

            self.vllm_engines = create_vllm_engines(
                num_engines=self.num_vllm_engines,
                tensor_parallel_size=self.vllm_tensor_parallel_size,
                enforce_eager=True,
                pretrain=self.vllm_model_name,
                revision=None,
                seed=1,
                enable_prefix_caching=False,
                max_model_len=self.max_seq_len,
            )
            log.info('After creating vLLM engines.')

            master_address = ray._private.services.get_node_ip_address( # type: ignore
            )
            with socket.socket() as sock:
                sock.bind(('', 0))
                master_port = sock.getsockname()[1]

            refs = [
                engine.init_process_group.remote(
                    master_address,
                    master_port,
                    i * self.vllm_tensor_parallel_size + 1,
                    world_size,
                    'compose-rl',
                    backend=self.vllm_sync_backend,
                ) for i, engine in enumerate(self.vllm_engines)
            ]

            self.model_update_group = init_process_group(
                backend=self.vllm_sync_backend,
                init_method=f'tcp://{master_address}:{master_port}',
                world_size=world_size,
                rank=0,
                group_name='compose-rl',
            )
            ray.get(refs)

        dist.barrier()
        log.info('All ranks have completed the vLLM engine create function.')

    def _update_inference_model(self, batch: dict[str, torch.Tensor]):
        start_time = time.time()
        log.info('Before broadcast to vLLM')
        assert self.vllm_engines is not None
        broadcast_to_vllm(
            self.actor_critic,
            self.vllm_engines,
            self.model_update_group,
            batch,
            #loss_type=self.actor_critic.loss_type.value,  # type: ignore
            loss_type=self.actor_critic.loss_type,  # type: ignore
        )
        log.info('Finished broadcasting to vLLM')
        log.info(f'Took: {time.time() - start_time} to broadcast to vllm.')
        dist.barrier()

    def state_dict(self):
        return {
            'KL_ctl_state_dict': self.kl_ctl.state_dict(),
            'iter_num': self.iter_num,
            'train_prompt_loader':
                self.train_prompt_loader.state_dict(),  # pyright: ignore
        }

    def load_state_dict(self, state_dict: dict[str, Any]):
        self.kl_ctl.load_state_dict(state_dict['KL_ctl_state_dict'])
        self.iter_num = state_dict['iter_num']
        self.train_prompt_loader_state_dict = state_dict['train_prompt_loader']<|MERGE_RESOLUTION|>--- conflicted
+++ resolved
@@ -668,11 +668,8 @@
                         'prompt_len',
                         'verified_answer',
                         'prompt_id',
-<<<<<<< HEAD
                         'vstar',
-=======
                         'messages',
->>>>>>> 0acda1ba
                     ]:
                         curr_values.append(batch[key])
                         continue
@@ -986,22 +983,11 @@
 
         bs = iter_batch['prompt_id'].shape[0]
         iter_batch.update({
-<<<<<<< HEAD
-            'max_gen_len':
-                torch.ones(self.iter_batch_size).to(torch.int32) *
-                self.max_gen_len,
-            'ift_kl_scalar':
-                torch.ones(self.iter_batch_size) * self.kl_ctl.value,
-            'reward_std':
-                torch.ones(self.iter_batch_size) *
-                env_outs['rewards'].std().to('cpu'),
-=======
             'max_gen_len': torch.ones(bs).to(torch.int32) * self.max_gen_len,
             'adv_masked_mean': torch.ones(bs) * batch_adv_mean.cpu(),
             'adv_masked_var': torch.ones(bs) * batch_adv_var.cpu(),
             'ift_kl_scalar': torch.ones(bs) * self.kl_ctl.value,
             'reward_std': torch.ones(bs) * env_outs['rewards'].std().to('cpu'),
->>>>>>> 0acda1ba
         })
         # Moving minibatches to CPU to not take additional GPU memory
         for k, v in iter_batch.items():
