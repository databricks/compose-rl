--- conflicted
+++ resolved
@@ -210,14 +210,9 @@
     bundle = {
         'GPU': 1,
         'CPU': 1,
-<<<<<<< HEAD
-        # 'worker_node': 1,
-    }] * tensor_parallel_size * num_engines
-=======
         'worker_node': 1,
     } if device_bundle is None else device_bundle
     bundles = [bundle] * tensor_parallel_size * num_engines
->>>>>>> ff6035f8
     pg = placement_group(bundles, strategy='PACK')  # type: ignore
 
     try:
