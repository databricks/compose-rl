--- conflicted
+++ resolved
@@ -134,13 +134,8 @@
         )
         log.info(f'init process group for: {torch.distributed.get_rank()}')
         log.info(
-<<<<<<< HEAD
             f'init_process_group: master_address={master_address}, master_port={master_port}, '
-            f'rank={rank}, world_size={world_size}, group_name={group_name}'
-=======
-            f'init_process_group: master_address={master_address}, master_port={master_port}, ',
             f'rank={rank}, world_size={world_size}, group_name={group_name}',
->>>>>>> 845397ca
         )
 
     def update_weight(
