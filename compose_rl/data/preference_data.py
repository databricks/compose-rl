--- conflicted
+++ resolved
@@ -203,15 +203,12 @@
         return_dict['chosen_reward'] = chosen_rewards
         return_dict['rejected_reward'] = rejected_rewards
 
-<<<<<<< HEAD
-=======
     if is_multimodal:  # type: ignore
         token_type_ids = torch.stack(token_type_ids)
         pixel_values = torch.stack(pixel_values)
         return_dict['token_type_ids'] = token_type_ids
         return_dict['pixel_values'] = pixel_values
 
->>>>>>> 7650f55b
     return return_dict
 
 
@@ -358,8 +355,6 @@
             return_dict['chosen_reward'] = chosen_reward
             return_dict['rejected_reward'] = rejected_reward
 
-<<<<<<< HEAD
-=======
         if 'pixel_values' in sample:
             if isinstance(sample['pixel_values'], np.ndarray):
                 pixel_values = torch.from_numpy(sample['pixel_values'])
@@ -398,7 +393,6 @@
             return_dict['chosen_token_type_ids'] = chosen_token_type_ids
             return_dict['rejected_token_type_ids'] = rejected_token_type_ids
 
->>>>>>> 7650f55b
         return return_dict
 
     def find_prompt_length(self, seq_1: torch.Tensor, seq_2: torch.Tensor):
