--- conflicted
+++ resolved
@@ -166,13 +166,10 @@
 build_messages_dataloader = generate_dataloader_builder(
     MessagesStreamingDataset,
     messages_dataset_collate_fn,
-<<<<<<< HEAD
     get_num_tokens_in_batch_online,
-=======
 )
 
 build_offline_dataloader = generate_dataloader_builder(
     OfflineStreamingDataset,
     offline_dataset_collate_fn_test,
->>>>>>> 21695dde
 )