--- conflicted
+++ resolved
@@ -16,22 +16,7 @@
     pairwise_preference_dataset_collate_fn,
 )
 from compose_rl.data.prompt_data import prompt_dataset_collate_fn
-<<<<<<< HEAD
-from compose_rl.data.rlvr_utils import (
-    extract_gsm8k_answer,
-    extract_math_answer,
-    is_equiv,
-    last_boxed_only_string,
-    normalize_final_answer,
-    prepare_gsm8k_prompt,
-    prepare_math_prompt,
-    remove_boxed,
-)
-from compose_rl.data.messages_data import (
-    messages_dataset_collate_fn,
-)
-=======
->>>>>>> 6bcfebaa
+from compose_rl.data.messages_data import messages_dataset_collate_fn
 
 __all__ = [
     'build_pairwise_preference_dataloader',
@@ -42,10 +27,6 @@
     'finegrained_preference_dataset_collate_fn',
     'MinibatchRolloutBuffer',
     'pairwise_preference_dataset_collate_fn',
-<<<<<<< HEAD
+    'prompt_dataset_collate_fn',
     'messages_dataset_collate_fn',
-    'prepare_gsm8k_prompt',
-=======
->>>>>>> 6bcfebaa
-    'prompt_dataset_collate_fn',
 ]