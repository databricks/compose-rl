# Copyright 2024 MosaicML ComposeRL authors
# SPDX-License-Identifier: Apache-2.0

"""Build a prompt dataset and dataloader for training."""

import logging
from typing import Any

import numpy as np
import torch
from streaming import StreamingDataset
from transformers import DataCollatorForLanguageModeling, PreTrainedTokenizer

import compose_rl.utils as utils

log = logging.getLogger(__name__)


def prompt_dataset_collate_fn(
    tokenizer: PreTrainedTokenizer,
    max_seq_len: int,
    batch: list[dict[str, Any]],
) -> dict[str, torch.Tensor]:
    """Collator for prompt data.

    Args:
        batch (List[Dict[str, Any]]): A list of data samples to collate.
        tokenizer (PreTrainedTokenizer): The model's tokenizer.
        max_seq_len (int): The maximum sequence length of the model.
    """
    if tokenizer.pad_token_id is None:
        raise ValueError('Tokenizer must have a PAD token.')

    ref_collate_fn = DataCollatorForLanguageModeling(
        tokenizer=tokenizer,
        mlm=False,
        mlm_probability=0.0,
    )

    keys = batch[0].keys()
    collated_batch: dict[str, torch.Tensor] = {}
    for key in keys:
        cur_values = [item[key] for item in batch]
        if key in ['prompt_len', 'verified_answer']:
            collated_batch[key] = torch.stack(cur_values).squeeze(dim=1)
            continue

        if key in ['verified_answer']:
            collated_batch[key] = list(  # pyright: ignore[reportGeneralTypeIssues]
                utils.flatten(cur_values),
            )
            continue

        collated_batch[key] = ref_collate_fn(cur_values)['input_ids']

    collated_batch['prompt_attention_mask'] = torch.logical_not(
        torch.eq(collated_batch['prompt'],
                 tokenizer.pad_token_id),  # type: ignore
    )

    return collated_batch


class PromptStreamingDataset(StreamingDataset):
    """Dataloader for streaming in prompts."""

    def __init__(
        self,
        max_gen_len: int,
        max_seq_len: int,
        **kwargs: dict[str, Any],
    ):
        self.max_gen_len = max_gen_len
        self.max_seq_len = max_seq_len
        super().__init__(**kwargs)

    def _read_binary_tokenized_sample(self, sample: dict[str, Any], key: str):
        decoded_arr = torch.from_numpy(
            np.frombuffer(sample[key],
                          dtype=np.int64)[:self.max_seq_len].copy(),
        )
        return decoded_arr

    # How to process a sample
    def __getitem__(self, idx: int) -> dict[str, Any]:
        """Get an item from StreamingDataset at a given index.

        Args:
            idx (int): the index where we fetch the data in the StreamingDataset.
        """
        sample = super().__getitem__(idx)
        prompt = self._read_binary_tokenized_sample(sample, 'prompt')
        verified_answer = sample['verified_answer']

        # TODO (bcui): Maybe add in an option to truncate a prompt by a given length?
        if len(prompt) + self.max_gen_len > self.max_seq_len:
            truncate_len = len(prompt) + self.max_gen_len - self.max_seq_len
            log.info(f'Truncating prompt by: {truncate_len}')
            prompt = prompt[:-truncate_len]

        prompt_len = torch.Tensor([len(prompt)]).to(dtype=torch.int64)
<<<<<<< HEAD
        verified_answer = torch.Tensor([verified_answer]).to(dtype=torch.float64)

        return {'prompt': prompt, 'prompt_len': prompt_len, 'verified_answer': verified_answer}
=======
        item_dict = {'prompt': prompt, 'prompt_len': prompt_len}

        verified_answer = sample.get('verified_answer', None)
        if verified_answer:
            if isinstance(verified_answer, str):
                _answer = verified_answer
            else:
                try:
                    _answer = verified_answer.decode('utf-8', errors='strict')
                except UnicodeDecodeError:
                    print(f'Failed to decode verifed_answer')
                    _answer = ''

            item_dict['verified_answer'] = _answer  # type: ignore

        return item_dict
>>>>>>> b90ad3a1
<|MERGE_RESOLUTION|>--- conflicted
+++ resolved
@@ -41,7 +41,7 @@
     collated_batch: dict[str, torch.Tensor] = {}
     for key in keys:
         cur_values = [item[key] for item in batch]
-        if key in ['prompt_len', 'verified_answer']:
+        if key in ['prompt_len']:
             collated_batch[key] = torch.stack(cur_values).squeeze(dim=1)
             continue
 
@@ -90,7 +90,6 @@
         """
         sample = super().__getitem__(idx)
         prompt = self._read_binary_tokenized_sample(sample, 'prompt')
-        verified_answer = sample['verified_answer']
 
         # TODO (bcui): Maybe add in an option to truncate a prompt by a given length?
         if len(prompt) + self.max_gen_len > self.max_seq_len:
@@ -99,11 +98,6 @@
             prompt = prompt[:-truncate_len]
 
         prompt_len = torch.Tensor([len(prompt)]).to(dtype=torch.int64)
-<<<<<<< HEAD
-        verified_answer = torch.Tensor([verified_answer]).to(dtype=torch.float64)
-
-        return {'prompt': prompt, 'prompt_len': prompt_len, 'verified_answer': verified_answer}
-=======
         item_dict = {'prompt': prompt, 'prompt_len': prompt_len}
 
         verified_answer = sample.get('verified_answer', None)
@@ -119,5 +113,4 @@
 
             item_dict['verified_answer'] = _answer  # type: ignore
 
-        return item_dict
->>>>>>> b90ad3a1
+        return item_dict