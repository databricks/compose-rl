# Copyright 2024 MosaicML ComposeRL authors
# SPDX-License-Identifier: Apache-2.0

"""Registry for all the components in the Compose RL."""

from compose_rl.ppo.kl_controller import (
    AdaptiveKLController,
    BallKLController,
    FixedKLController,
    KLPIDController,
)
from compose_rl.reward_learning import (
    BadGenerationEndReward,
    ComposerHFPairwiseRewardModel,
    ComposerMPTPairwiseRewardModel,
<<<<<<< HEAD
    Gsm8kFormatVerificationReward,
    Gsm8kAnswerVerificationReward,
=======
    GSM8KAnswerVeriferReward,
    GSM8KFormatVeriferReward,
>>>>>>> b90ad3a1
    IncreasingNumbersReward,
    InferenceRewardModel,
    MATHVeriferReward,
    OutputLengthReward,
    ShortResponseReward,
)

RL_REWARD_REGISTRY = {
    'increasing_numbers': IncreasingNumbersReward,
    'output_length': OutputLengthReward,
    'short_response_reward': ShortResponseReward,
    'inference_reward_model': InferenceRewardModel,
    'mpt_pairwise': ComposerMPTPairwiseRewardModel,
    'hf_pairwise': ComposerHFPairwiseRewardModel,
    'bad_generation_end': BadGenerationEndReward,
<<<<<<< HEAD
    'gsm8k_answer_verifier': Gsm8kAnswerVerificationReward,
    'gsm8k_format_verifier': Gsm8kFormatVerificationReward,
=======
    'gsm8k_answer_verifier': GSM8KAnswerVeriferReward,
    'gsm8k_format_verifier': GSM8KFormatVeriferReward,
    'math_verifier': MATHVeriferReward,
>>>>>>> b90ad3a1
}

KL_CONTROLLER_REGISTRY = {
    'adaptive': AdaptiveKLController,
    'fixed': FixedKLController,
    'pid': KLPIDController,
    'ball': BallKLController,
}<|MERGE_RESOLUTION|>--- conflicted
+++ resolved
@@ -13,13 +13,8 @@
     BadGenerationEndReward,
     ComposerHFPairwiseRewardModel,
     ComposerMPTPairwiseRewardModel,
-<<<<<<< HEAD
-    Gsm8kFormatVerificationReward,
-    Gsm8kAnswerVerificationReward,
-=======
     GSM8KAnswerVeriferReward,
     GSM8KFormatVeriferReward,
->>>>>>> b90ad3a1
     IncreasingNumbersReward,
     InferenceRewardModel,
     MATHVeriferReward,
@@ -35,14 +30,9 @@
     'mpt_pairwise': ComposerMPTPairwiseRewardModel,
     'hf_pairwise': ComposerHFPairwiseRewardModel,
     'bad_generation_end': BadGenerationEndReward,
-<<<<<<< HEAD
-    'gsm8k_answer_verifier': Gsm8kAnswerVerificationReward,
-    'gsm8k_format_verifier': Gsm8kFormatVerificationReward,
-=======
     'gsm8k_answer_verifier': GSM8KAnswerVeriferReward,
     'gsm8k_format_verifier': GSM8KFormatVeriferReward,
     'math_verifier': MATHVeriferReward,
->>>>>>> b90ad3a1
 }
 
 KL_CONTROLLER_REGISTRY = {
