--- conflicted
+++ resolved
@@ -5,7 +5,6 @@
 
 import argparse
 import os
-import re
 from typing import Any, Iterator, Literal
 
 import datasets as hf_datasets
@@ -40,12 +39,8 @@
         split: str,
         tokenizer: PreTrainedTokenizerBase,
         max_length: int,
-<<<<<<< HEAD
-        dataset_type: Literal['preference', 'single_prompt'],
-=======
         dataset_type: Literal['preference', 'single_prompt',
                               'verifiable_answers'],
->>>>>>> b90ad3a1
         subset: str | None = None,
     ):
         self.tokenizer = tokenizer
@@ -62,11 +57,7 @@
 
         self.hf_dataset = hf_datasets.load_dataset(
             path=dataset_name,
-<<<<<<< HEAD
-            name=subset if subset else None,
-=======
             name=subset,
->>>>>>> b90ad3a1
             split=split,
             streaming=True,
         )
@@ -115,20 +106,13 @@
         Args:
             sample (Any): a sample from the dataset
         """
-        prompt = sample['question'].strip()
-        _instruction = "Let's think step by step and output the final answer after \"####\"."
-        messages = [
-            {
-                'role': 'user',
-                'content': f'Question: {prompt} ' + _instruction,
-            },
-        ]
-        verified_answer = self._extract_substring(sample['answer'])
-        try:
-            verified_answer = float(verified_answer)
-        except ValueError:
-            print (f'Conversion failed - not a valid number')
-
+        prompt = sample['prompt']
+        messages = [{
+            'role':
+                'user',
+            'content':
+                f'Can you summarize the following content in 50 words or less: {prompt}',
+        }]
         encoded_prompt = self.tokenizer.apply_chat_template(
             messages,
             tokenize=True,
@@ -138,10 +122,7 @@
         if len(encoded_prompt) > self.max_length:
             return None
 
-        return {
-            'prompt': np.asarray(encoded_prompt).tobytes(),
-            'verified_answer': verified_answer,
-        }
+        return {'prompt': np.asarray(encoded_prompt).tobytes()}
 
     def _process_classifier_sample(self, sample: Any):
         """A dummy process a classifier sample.
@@ -165,18 +146,6 @@
             'label': np.asarray(label).tobytes(),
         }
 
-<<<<<<< HEAD
-    def _extract_substring(self, answer: str):
-        """Extract the substring from the answer column using regex
-
-        This is hardcoded for gsm8k for now, probably need to make this an inheritable function
-        which can be over-ridden by new child classes.
-        """
-        numbers = re.findall(r'-?[\d,]*\.?\d+', answer)
-        assert len(numbers) > 0, f'No numbers found in answer: {answer}'
-        final_answer = numbers[-1].strip().lower().replace(',', '').replace('$', '')
-        return final_answer
-=======
     def _get_processing_fn_from_dataset(self):
         """Get the processing function based on the dataset name.
 
@@ -260,7 +229,6 @@
             return False
 
         return True
->>>>>>> b90ad3a1
 
 
 def main(
@@ -281,7 +249,6 @@
         },
         'single_prompt': {
             'prompt': 'bytes',
-            'verified_answer': 'float64',
         },
         'verifiable_answers': {
             'prompt': 'bytes',
